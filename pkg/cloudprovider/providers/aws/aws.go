/*
Copyright 2014 The Kubernetes Authors.

Licensed under the Apache License, Version 2.0 (the "License");
you may not use this file except in compliance with the License.
You may obtain a copy of the License at

    http://www.apache.org/licenses/LICENSE-2.0

Unless required by applicable law or agreed to in writing, software
distributed under the License is distributed on an "AS IS" BASIS,
WITHOUT WARRANTIES OR CONDITIONS OF ANY KIND, either express or implied.
See the License for the specific language governing permissions and
limitations under the License.
*/

package aws

import (
	"context"
	"errors"
	"fmt"
	"io"
	"net"
	"path"
	"strconv"
	"strings"
	"sync"
	"time"

	"github.com/aws/aws-sdk-go/aws"
	"github.com/aws/aws-sdk-go/aws/awserr"
	"github.com/aws/aws-sdk-go/aws/credentials"
	"github.com/aws/aws-sdk-go/aws/credentials/ec2rolecreds"
	"github.com/aws/aws-sdk-go/aws/credentials/stscreds"
	"github.com/aws/aws-sdk-go/aws/ec2metadata"
	"github.com/aws/aws-sdk-go/aws/request"
	"github.com/aws/aws-sdk-go/aws/session"
	"github.com/aws/aws-sdk-go/service/autoscaling"
	"github.com/aws/aws-sdk-go/service/ec2"
	"github.com/aws/aws-sdk-go/service/elb"
	"github.com/aws/aws-sdk-go/service/elbv2"
	"github.com/aws/aws-sdk-go/service/kms"
	"github.com/aws/aws-sdk-go/service/sts"
	gcfg "gopkg.in/gcfg.v1"
	"k8s.io/klog"

	"k8s.io/api/core/v1"
	"k8s.io/apimachinery/pkg/api/resource"
	metav1 "k8s.io/apimachinery/pkg/apis/meta/v1"
	"k8s.io/apimachinery/pkg/types"
	"k8s.io/apimachinery/pkg/util/sets"
	"k8s.io/apimachinery/pkg/util/wait"
	clientset "k8s.io/client-go/kubernetes"
	"k8s.io/client-go/kubernetes/scheme"
	v1core "k8s.io/client-go/kubernetes/typed/core/v1"
	"k8s.io/client-go/tools/record"
	cloudprovider "k8s.io/cloud-provider"
	"k8s.io/kubernetes/pkg/api/v1/service"
	"k8s.io/kubernetes/pkg/controller"
	kubeletapis "k8s.io/kubernetes/pkg/kubelet/apis"
	"k8s.io/kubernetes/pkg/volume"
	volumeutil "k8s.io/kubernetes/pkg/volume/util"
)

// NLBHealthCheckRuleDescription is the comment used on a security group rule to
// indicate that it is used for health checks
const NLBHealthCheckRuleDescription = "kubernetes.io/rule/nlb/health"

// NLBClientRuleDescription is the comment used on a security group rule to
// indicate that it is used for client traffic
const NLBClientRuleDescription = "kubernetes.io/rule/nlb/client"

// NLBMtuDiscoveryRuleDescription is the comment used on a security group rule
// to indicate that it is used for mtu discovery
const NLBMtuDiscoveryRuleDescription = "kubernetes.io/rule/nlb/mtu"

// ProviderName is the name of this cloud provider.
const ProviderName = "aws"

// TagNameKubernetesService is the tag name we use to differentiate multiple
// services. Used currently for ELBs only.
const TagNameKubernetesService = "kubernetes.io/service-name"

// TagNameSubnetInternalELB is the tag name used on a subnet to designate that
// it should be used for internal ELBs
const TagNameSubnetInternalELB = "kubernetes.io/role/internal-elb"

// TagNameSubnetPublicELB is the tag name used on a subnet to designate that
// it should be used for internet ELBs
const TagNameSubnetPublicELB = "kubernetes.io/role/elb"

// ServiceAnnotationLoadBalancerType is the annotation used on the service
// to indicate what type of Load Balancer we want. Right now, the only accepted
// value is "nlb"
const ServiceAnnotationLoadBalancerType = "service.beta.kubernetes.io/aws-load-balancer-type"

// ServiceAnnotationLoadBalancerInternal is the annotation used on the service
// to indicate that we want an internal ELB.
const ServiceAnnotationLoadBalancerInternal = "service.beta.kubernetes.io/aws-load-balancer-internal"

// ServiceAnnotationLoadBalancerProxyProtocol is the annotation used on the
// service to enable the proxy protocol on an ELB. Right now we only accept the
// value "*" which means enable the proxy protocol on all ELB backends. In the
// future we could adjust this to allow setting the proxy protocol only on
// certain backends.
const ServiceAnnotationLoadBalancerProxyProtocol = "service.beta.kubernetes.io/aws-load-balancer-proxy-protocol"

// ServiceAnnotationLoadBalancerAccessLogEmitInterval is the annotation used to
// specify access log emit interval.
const ServiceAnnotationLoadBalancerAccessLogEmitInterval = "service.beta.kubernetes.io/aws-load-balancer-access-log-emit-interval"

// ServiceAnnotationLoadBalancerAccessLogEnabled is the annotation used on the
// service to enable or disable access logs.
const ServiceAnnotationLoadBalancerAccessLogEnabled = "service.beta.kubernetes.io/aws-load-balancer-access-log-enabled"

// ServiceAnnotationLoadBalancerAccessLogS3BucketName is the annotation used to
// specify access log s3 bucket name.
const ServiceAnnotationLoadBalancerAccessLogS3BucketName = "service.beta.kubernetes.io/aws-load-balancer-access-log-s3-bucket-name"

// ServiceAnnotationLoadBalancerAccessLogS3BucketPrefix is the annotation used
// to specify access log s3 bucket prefix.
const ServiceAnnotationLoadBalancerAccessLogS3BucketPrefix = "service.beta.kubernetes.io/aws-load-balancer-access-log-s3-bucket-prefix"

// ServiceAnnotationLoadBalancerConnectionDrainingEnabled is the annnotation
// used on the service to enable or disable connection draining.
const ServiceAnnotationLoadBalancerConnectionDrainingEnabled = "service.beta.kubernetes.io/aws-load-balancer-connection-draining-enabled"

// ServiceAnnotationLoadBalancerConnectionDrainingTimeout is the annotation
// used on the service to specify a connection draining timeout.
const ServiceAnnotationLoadBalancerConnectionDrainingTimeout = "service.beta.kubernetes.io/aws-load-balancer-connection-draining-timeout"

// ServiceAnnotationLoadBalancerConnectionIdleTimeout is the annotation used
// on the service to specify the idle connection timeout.
const ServiceAnnotationLoadBalancerConnectionIdleTimeout = "service.beta.kubernetes.io/aws-load-balancer-connection-idle-timeout"

// ServiceAnnotationLoadBalancerCrossZoneLoadBalancingEnabled is the annotation
// used on the service to enable or disable cross-zone load balancing.
const ServiceAnnotationLoadBalancerCrossZoneLoadBalancingEnabled = "service.beta.kubernetes.io/aws-load-balancer-cross-zone-load-balancing-enabled"

// ServiceAnnotationLoadBalancerExtraSecurityGroups is the annotation used
// on the service to specify additional security groups to be added to ELB created
const ServiceAnnotationLoadBalancerExtraSecurityGroups = "service.beta.kubernetes.io/aws-load-balancer-extra-security-groups"

// ServiceAnnotationLoadBalancerSecurityGroups is the annotation used
// on the service to specify the security groups to be added to ELB created. Differently from the annotation
// "service.beta.kubernetes.io/aws-load-balancer-extra-security-groups", this replaces all other security groups previously assigned to the ELB.
const ServiceAnnotationLoadBalancerSecurityGroups = "service.beta.kubernetes.io/aws-load-balancer-security-groups"

// ServiceAnnotationLoadBalancerCertificate is the annotation used on the
// service to request a secure listener. Value is a valid certificate ARN.
// For more, see http://docs.aws.amazon.com/ElasticLoadBalancing/latest/DeveloperGuide/elb-listener-config.html
// CertARN is an IAM or CM certificate ARN, e.g. arn:aws:acm:us-east-1:123456789012:certificate/12345678-1234-1234-1234-123456789012
const ServiceAnnotationLoadBalancerCertificate = "service.beta.kubernetes.io/aws-load-balancer-ssl-cert"

// ServiceAnnotationLoadBalancerSSLPorts is the annotation used on the service
// to specify a comma-separated list of ports that will use SSL/HTTPS
// listeners. Defaults to '*' (all).
const ServiceAnnotationLoadBalancerSSLPorts = "service.beta.kubernetes.io/aws-load-balancer-ssl-ports"

// ServiceAnnotationLoadBalancerSSLNegotiationPolicy is the annotation used on
// the service to specify a SSL negotiation settings for the HTTPS/SSL listeners
// of your load balancer. Defaults to AWS's default
const ServiceAnnotationLoadBalancerSSLNegotiationPolicy = "service.beta.kubernetes.io/aws-load-balancer-ssl-negotiation-policy"

// ServiceAnnotationLoadBalancerBEProtocol is the annotation used on the service
// to specify the protocol spoken by the backend (pod) behind a listener.
// If `http` (default) or `https`, an HTTPS listener that terminates the
//  connection and parses headers is created.
// If set to `ssl` or `tcp`, a "raw" SSL listener is used.
// If set to `http` and `aws-load-balancer-ssl-cert` is not used then
// a HTTP listener is used.
const ServiceAnnotationLoadBalancerBEProtocol = "service.beta.kubernetes.io/aws-load-balancer-backend-protocol"

// ServiceAnnotationLoadBalancerAdditionalTags is the annotation used on the service
// to specify a comma-separated list of key-value pairs which will be recorded as
// additional tags in the ELB.
// For example: "Key1=Val1,Key2=Val2,KeyNoVal1=,KeyNoVal2"
const ServiceAnnotationLoadBalancerAdditionalTags = "service.beta.kubernetes.io/aws-load-balancer-additional-resource-tags"

// ServiceAnnotationLoadBalancerHCHealthyThreshold is the annotation used on
// the service to specify the number of successive successful health checks
// required for a backend to be considered healthy for traffic.
const ServiceAnnotationLoadBalancerHCHealthyThreshold = "service.beta.kubernetes.io/aws-load-balancer-healthcheck-healthy-threshold"

// ServiceAnnotationLoadBalancerHCUnhealthyThreshold is the annotation used
// on the service to specify the number of unsuccessful health checks
// required for a backend to be considered unhealthy for traffic
const ServiceAnnotationLoadBalancerHCUnhealthyThreshold = "service.beta.kubernetes.io/aws-load-balancer-healthcheck-unhealthy-threshold"

// ServiceAnnotationLoadBalancerHCTimeout is the annotation used on the
// service to specify, in seconds, how long to wait before marking a health
// check as failed.
const ServiceAnnotationLoadBalancerHCTimeout = "service.beta.kubernetes.io/aws-load-balancer-healthcheck-timeout"

// ServiceAnnotationLoadBalancerHCInterval is the annotation used on the
// service to specify, in seconds, the interval between health checks.
const ServiceAnnotationLoadBalancerHCInterval = "service.beta.kubernetes.io/aws-load-balancer-healthcheck-interval"

// Event key when a volume is stuck on attaching state when being attached to a volume
const volumeAttachmentStuck = "VolumeAttachmentStuck"

// Indicates that a node has volumes stuck in attaching state and hence it is not fit for scheduling more pods
const nodeWithImpairedVolumes = "NodeWithImpairedVolumes"

const (
	// volumeAttachmentConsecutiveErrorLimit is the number of consecutive errors we will ignore when waiting for a volume to attach/detach
	volumeAttachmentStatusConsecutiveErrorLimit = 10
	// most attach/detach operations on AWS finish within 1-4 seconds
	// By using 1 second starting interval with a backoff of 1.8
	// we get -  [1, 1.8, 3.24, 5.832000000000001, 10.4976]
	// in total we wait for 2601 seconds
	volumeAttachmentStatusInitialDelay = 1 * time.Second
	volumeAttachmentStatusFactor       = 1.8
	volumeAttachmentStatusSteps        = 13

	// createTag* is configuration of exponential backoff for CreateTag call. We
	// retry mainly because if we create an object, we cannot tag it until it is
	// "fully created" (eventual consistency). Starting with 1 second, doubling
	// it every step and taking 9 steps results in 255 second total waiting
	// time.
	createTagInitialDelay = 1 * time.Second
	createTagFactor       = 2.0
	createTagSteps        = 9

	// encryptedCheck* is configuration of poll for created volume to check
	// it has not been silently removed by AWS.
	// On a random AWS account (shared among several developers) it took 4s on
	// average.
	encryptedCheckInterval = 1 * time.Second
	encryptedCheckTimeout  = 30 * time.Second

	// Number of node names that can be added to a filter. The AWS limit is 200
	// but we are using a lower limit on purpose
	filterNodeLimit = 150
)

// awsTagNameMasterRoles is a set of well-known AWS tag names that indicate the instance is a master
// The major consequence is that it is then not considered for AWS zone discovery for dynamic volume creation.
var awsTagNameMasterRoles = sets.NewString("kubernetes.io/role/master", "k8s.io/role/master")

// Maps from backend protocol to ELB protocol
var backendProtocolMapping = map[string]string{
	"https": "https",
	"http":  "https",
	"ssl":   "ssl",
	"tcp":   "ssl",
}

// MaxReadThenCreateRetries sets the maximum number of attempts we will make when
// we read to see if something exists and then try to create it if we didn't find it.
// This can fail once in a consistent system if done in parallel
// In an eventually consistent system, it could fail unboundedly
const MaxReadThenCreateRetries = 30

// DefaultVolumeType specifies which storage to use for newly created Volumes
// TODO: Remove when user/admin can configure volume types and thus we don't
// need hardcoded defaults.
const DefaultVolumeType = "gp2"

// Used to call recognizeWellKnownRegions just once
var once sync.Once

// AWS implements PVLabeler.
var _ cloudprovider.PVLabeler = (*Cloud)(nil)

// Services is an abstraction over AWS, to allow mocking/other implementations
type Services interface {
	Compute(region string) (EC2, error)
	LoadBalancing(region string) (ELB, error)
	LoadBalancingV2(region string) (ELBV2, error)
	Autoscaling(region string) (ASG, error)
	Metadata() (EC2Metadata, error)
	KeyManagement(region string) (KMS, error)
}

// EC2 is an abstraction over AWS', to allow mocking/other implementations
// Note that the DescribeX functions return a list, so callers don't need to deal with paging
// TODO: Should we rename this to AWS (EBS & ELB are not technically part of EC2)
type EC2 interface {
	// Query EC2 for instances matching the filter
	DescribeInstances(request *ec2.DescribeInstancesInput) ([]*ec2.Instance, error)

	// Attach a volume to an instance
	AttachVolume(*ec2.AttachVolumeInput) (*ec2.VolumeAttachment, error)
	// Detach a volume from an instance it is attached to
	DetachVolume(request *ec2.DetachVolumeInput) (resp *ec2.VolumeAttachment, err error)
	// Lists volumes
	DescribeVolumes(request *ec2.DescribeVolumesInput) ([]*ec2.Volume, error)
	// Create an EBS volume
	CreateVolume(request *ec2.CreateVolumeInput) (resp *ec2.Volume, err error)
	// Delete an EBS volume
	DeleteVolume(*ec2.DeleteVolumeInput) (*ec2.DeleteVolumeOutput, error)

	ModifyVolume(*ec2.ModifyVolumeInput) (*ec2.ModifyVolumeOutput, error)

	DescribeVolumeModifications(*ec2.DescribeVolumesModificationsInput) ([]*ec2.VolumeModification, error)

	DescribeSecurityGroups(request *ec2.DescribeSecurityGroupsInput) ([]*ec2.SecurityGroup, error)

	CreateSecurityGroup(*ec2.CreateSecurityGroupInput) (*ec2.CreateSecurityGroupOutput, error)
	DeleteSecurityGroup(request *ec2.DeleteSecurityGroupInput) (*ec2.DeleteSecurityGroupOutput, error)

	AuthorizeSecurityGroupIngress(*ec2.AuthorizeSecurityGroupIngressInput) (*ec2.AuthorizeSecurityGroupIngressOutput, error)
	RevokeSecurityGroupIngress(*ec2.RevokeSecurityGroupIngressInput) (*ec2.RevokeSecurityGroupIngressOutput, error)

	DescribeSubnets(*ec2.DescribeSubnetsInput) ([]*ec2.Subnet, error)

	CreateTags(*ec2.CreateTagsInput) (*ec2.CreateTagsOutput, error)

	DescribeRouteTables(request *ec2.DescribeRouteTablesInput) ([]*ec2.RouteTable, error)
	CreateRoute(request *ec2.CreateRouteInput) (*ec2.CreateRouteOutput, error)
	DeleteRoute(request *ec2.DeleteRouteInput) (*ec2.DeleteRouteOutput, error)

	ModifyInstanceAttribute(request *ec2.ModifyInstanceAttributeInput) (*ec2.ModifyInstanceAttributeOutput, error)

	DescribeVpcs(input *ec2.DescribeVpcsInput) (*ec2.DescribeVpcsOutput, error)
}

// ELB is a simple pass-through of AWS' ELB client interface, which allows for testing
type ELB interface {
	CreateLoadBalancer(*elb.CreateLoadBalancerInput) (*elb.CreateLoadBalancerOutput, error)
	DeleteLoadBalancer(*elb.DeleteLoadBalancerInput) (*elb.DeleteLoadBalancerOutput, error)
	DescribeLoadBalancers(*elb.DescribeLoadBalancersInput) (*elb.DescribeLoadBalancersOutput, error)
	AddTags(*elb.AddTagsInput) (*elb.AddTagsOutput, error)
	RegisterInstancesWithLoadBalancer(*elb.RegisterInstancesWithLoadBalancerInput) (*elb.RegisterInstancesWithLoadBalancerOutput, error)
	DeregisterInstancesFromLoadBalancer(*elb.DeregisterInstancesFromLoadBalancerInput) (*elb.DeregisterInstancesFromLoadBalancerOutput, error)
	CreateLoadBalancerPolicy(*elb.CreateLoadBalancerPolicyInput) (*elb.CreateLoadBalancerPolicyOutput, error)
	SetLoadBalancerPoliciesForBackendServer(*elb.SetLoadBalancerPoliciesForBackendServerInput) (*elb.SetLoadBalancerPoliciesForBackendServerOutput, error)
	SetLoadBalancerPoliciesOfListener(input *elb.SetLoadBalancerPoliciesOfListenerInput) (*elb.SetLoadBalancerPoliciesOfListenerOutput, error)
	DescribeLoadBalancerPolicies(input *elb.DescribeLoadBalancerPoliciesInput) (*elb.DescribeLoadBalancerPoliciesOutput, error)

	DetachLoadBalancerFromSubnets(*elb.DetachLoadBalancerFromSubnetsInput) (*elb.DetachLoadBalancerFromSubnetsOutput, error)
	AttachLoadBalancerToSubnets(*elb.AttachLoadBalancerToSubnetsInput) (*elb.AttachLoadBalancerToSubnetsOutput, error)

	CreateLoadBalancerListeners(*elb.CreateLoadBalancerListenersInput) (*elb.CreateLoadBalancerListenersOutput, error)
	DeleteLoadBalancerListeners(*elb.DeleteLoadBalancerListenersInput) (*elb.DeleteLoadBalancerListenersOutput, error)

	ApplySecurityGroupsToLoadBalancer(*elb.ApplySecurityGroupsToLoadBalancerInput) (*elb.ApplySecurityGroupsToLoadBalancerOutput, error)

	ConfigureHealthCheck(*elb.ConfigureHealthCheckInput) (*elb.ConfigureHealthCheckOutput, error)

	DescribeLoadBalancerAttributes(*elb.DescribeLoadBalancerAttributesInput) (*elb.DescribeLoadBalancerAttributesOutput, error)
	ModifyLoadBalancerAttributes(*elb.ModifyLoadBalancerAttributesInput) (*elb.ModifyLoadBalancerAttributesOutput, error)
}

// ELBV2 is a simple pass-through of AWS' ELBV2 client interface, which allows for testing
type ELBV2 interface {
	AddTags(input *elbv2.AddTagsInput) (*elbv2.AddTagsOutput, error)

	CreateLoadBalancer(*elbv2.CreateLoadBalancerInput) (*elbv2.CreateLoadBalancerOutput, error)
	DescribeLoadBalancers(*elbv2.DescribeLoadBalancersInput) (*elbv2.DescribeLoadBalancersOutput, error)
	DeleteLoadBalancer(*elbv2.DeleteLoadBalancerInput) (*elbv2.DeleteLoadBalancerOutput, error)

	ModifyLoadBalancerAttributes(*elbv2.ModifyLoadBalancerAttributesInput) (*elbv2.ModifyLoadBalancerAttributesOutput, error)
	DescribeLoadBalancerAttributes(*elbv2.DescribeLoadBalancerAttributesInput) (*elbv2.DescribeLoadBalancerAttributesOutput, error)

	CreateTargetGroup(*elbv2.CreateTargetGroupInput) (*elbv2.CreateTargetGroupOutput, error)
	DescribeTargetGroups(*elbv2.DescribeTargetGroupsInput) (*elbv2.DescribeTargetGroupsOutput, error)
	ModifyTargetGroup(*elbv2.ModifyTargetGroupInput) (*elbv2.ModifyTargetGroupOutput, error)
	DeleteTargetGroup(*elbv2.DeleteTargetGroupInput) (*elbv2.DeleteTargetGroupOutput, error)

	DescribeTargetHealth(input *elbv2.DescribeTargetHealthInput) (*elbv2.DescribeTargetHealthOutput, error)

	DescribeTargetGroupAttributes(*elbv2.DescribeTargetGroupAttributesInput) (*elbv2.DescribeTargetGroupAttributesOutput, error)
	ModifyTargetGroupAttributes(*elbv2.ModifyTargetGroupAttributesInput) (*elbv2.ModifyTargetGroupAttributesOutput, error)

	RegisterTargets(*elbv2.RegisterTargetsInput) (*elbv2.RegisterTargetsOutput, error)
	DeregisterTargets(*elbv2.DeregisterTargetsInput) (*elbv2.DeregisterTargetsOutput, error)

	CreateListener(*elbv2.CreateListenerInput) (*elbv2.CreateListenerOutput, error)
	DescribeListeners(*elbv2.DescribeListenersInput) (*elbv2.DescribeListenersOutput, error)
	DeleteListener(*elbv2.DeleteListenerInput) (*elbv2.DeleteListenerOutput, error)
	ModifyListener(*elbv2.ModifyListenerInput) (*elbv2.ModifyListenerOutput, error)

	WaitUntilLoadBalancersDeleted(*elbv2.DescribeLoadBalancersInput) error
}

// ASG is a simple pass-through of the Autoscaling client interface, which
// allows for testing.
type ASG interface {
	UpdateAutoScalingGroup(*autoscaling.UpdateAutoScalingGroupInput) (*autoscaling.UpdateAutoScalingGroupOutput, error)
	DescribeAutoScalingGroups(*autoscaling.DescribeAutoScalingGroupsInput) (*autoscaling.DescribeAutoScalingGroupsOutput, error)
}

// KMS is a simple pass-through of the Key Management Service client interface,
// which allows for testing.
type KMS interface {
	DescribeKey(*kms.DescribeKeyInput) (*kms.DescribeKeyOutput, error)
}

// EC2Metadata is an abstraction over the AWS metadata service.
type EC2Metadata interface {
	// Query the EC2 metadata service (used to discover instance-id etc)
	GetMetadata(path string) (string, error)
}

// AWS volume types
const (
	// Provisioned IOPS SSD
	VolumeTypeIO1 = "io1"
	// General Purpose SSD
	VolumeTypeGP2 = "gp2"
	// Cold HDD (sc1)
	VolumeTypeSC1 = "sc1"
	// Throughput Optimized HDD
	VolumeTypeST1 = "st1"
)

// AWS provisioning limits.
// Source: http://docs.aws.amazon.com/AWSEC2/latest/UserGuide/EBSVolumeTypes.html
const (
	MinTotalIOPS = 100
	MaxTotalIOPS = 20000
)

// VolumeOptions specifies capacity and tags for a volume.
type VolumeOptions struct {
	CapacityGB       int
	Tags             map[string]string
	VolumeType       string
	AvailabilityZone string
	// IOPSPerGB x CapacityGB will give total IOPS of the volume to create.
	// Calculated total IOPS will be capped at MaxTotalIOPS.
	IOPSPerGB int
	Encrypted bool
	// fully qualified resource name to the key to use for encryption.
	// example: arn:aws:kms:us-east-1:012345678910:key/abcd1234-a123-456a-a12b-a123b4cd56ef
	KmsKeyID string
}

// Volumes is an interface for managing cloud-provisioned volumes
// TODO: Allow other clouds to implement this
type Volumes interface {
	// Attach the disk to the node with the specified NodeName
	// nodeName can be empty to mean "the instance on which we are running"
	// Returns the device (e.g. /dev/xvdf) where we attached the volume
	AttachDisk(diskName KubernetesVolumeID, nodeName types.NodeName) (string, error)
	// Detach the disk from the node with the specified NodeName
	// nodeName can be empty to mean "the instance on which we are running"
	// Returns the device where the volume was attached
	DetachDisk(diskName KubernetesVolumeID, nodeName types.NodeName) (string, error)

	// Create a volume with the specified options
	CreateDisk(volumeOptions *VolumeOptions) (volumeName KubernetesVolumeID, err error)
	// Delete the specified volume
	// Returns true iff the volume was deleted
	// If the was not found, returns (false, nil)
	DeleteDisk(volumeName KubernetesVolumeID) (bool, error)

	// Get labels to apply to volume on creation
	GetVolumeLabels(volumeName KubernetesVolumeID) (map[string]string, error)

	// Get volume's disk path from volume name
	// return the device path where the volume is attached
	GetDiskPath(volumeName KubernetesVolumeID) (string, error)

	// Check if the volume is already attached to the node with the specified NodeName
	DiskIsAttached(diskName KubernetesVolumeID, nodeName types.NodeName) (bool, error)

	// Check if disks specified in argument map are still attached to their respective nodes.
	DisksAreAttached(map[types.NodeName][]KubernetesVolumeID) (map[types.NodeName]map[KubernetesVolumeID]bool, error)

	// Expand the disk to new size
	ResizeDisk(diskName KubernetesVolumeID, oldSize resource.Quantity, newSize resource.Quantity) (resource.Quantity, error)
}

// InstanceGroups is an interface for managing cloud-managed instance groups / autoscaling instance groups
// TODO: Allow other clouds to implement this
type InstanceGroups interface {
	// Set the size to the fixed size
	ResizeInstanceGroup(instanceGroupName string, size int) error
	// Queries the cloud provider for information about the specified instance group
	DescribeInstanceGroup(instanceGroupName string) (InstanceGroupInfo, error)
}

// InstanceGroupInfo is returned by InstanceGroups.Describe, and exposes information about the group.
type InstanceGroupInfo interface {
	// The number of instances currently running under control of this group
	CurrentSize() (int, error)
}

// Cloud is an implementation of Interface, LoadBalancer and Instances for Amazon Web Services.
type Cloud struct {
	ec2      EC2
	elb      ELB
	elbv2    ELBV2
	asg      ASG
	kms      KMS
	metadata EC2Metadata
	cfg      *CloudConfig
	region   string
	vpcID    string

	tagging awsTagging

	// The AWS instance that we are running on
	// Note that we cache some state in awsInstance (mountpoints), so we must preserve the instance
	selfAWSInstance *awsInstance

	instanceCache instanceCache

	clientBuilder    controller.ControllerClientBuilder
	kubeClient       clientset.Interface
	eventBroadcaster record.EventBroadcaster
	eventRecorder    record.EventRecorder

	// We keep an active list of devices we have assigned but not yet
	// attached, to avoid a race condition where we assign a device mapping
	// and then get a second request before we attach the volume
	attachingMutex sync.Mutex
	attaching      map[types.NodeName]map[mountDevice]EBSVolumeID

	// state of our device allocator for each node
	deviceAllocators map[types.NodeName]DeviceAllocator
}

var _ Volumes = &Cloud{}

// CloudConfig wraps the settings for the AWS cloud provider.
type CloudConfig struct {
	Global struct {
		// TODO: Is there any use for this?  We can get it from the instance metadata service
		// Maybe if we're not running on AWS, e.g. bootstrap; for now it is not very useful
		Zone string

		// The AWS VPC flag enables the possibility to run the master components
		// on a different aws account, on a different cloud provider or on-premises.
		// If the flag is set also the KubernetesClusterTag must be provided
		VPC string
		// SubnetID enables using a specific subnet to use for ELB's
		SubnetID string
		// RouteTableID enables using a specific RouteTable
		RouteTableID string

		// RoleARN is the IAM role to assume when interaction with AWS APIs.
		RoleARN string

		// KubernetesClusterTag is the legacy cluster id we'll use to identify our cluster resources
		KubernetesClusterTag string
		// KubernetesClusterID is the cluster id we'll use to identify our cluster resources
		KubernetesClusterID string

		//The aws provider creates an inbound rule per load balancer on the node security
		//group. However, this can run into the AWS security group rule limit of 50 if
		//many LoadBalancers are created.
		//
		//This flag disables the automatic ingress creation. It requires that the user
		//has setup a rule that allows inbound traffic on kubelet ports from the
		//local VPC subnet (so load balancers can access it). E.g. 10.82.0.0/16 30000-32000.
		DisableSecurityGroupIngress bool

		//AWS has a hard limit of 500 security groups. For large clusters creating a security group for each ELB
		//can cause the max number of security groups to be reached. If this is set instead of creating a new
		//Security group for each ELB this security group will be used instead.
		ElbSecurityGroup string

		//During the instantiation of an new AWS cloud provider, the detected region
		//is validated against a known set of regions.
		//
		//In a non-standard, AWS like environment (e.g. Eucalyptus), this check may
		//be undesirable.  Setting this to true will disable the check and provide
		//a warning that the check was skipped.  Please note that this is an
		//experimental feature and work-in-progress for the moment.  If you find
		//yourself in an non-AWS cloud and open an issue, please indicate that in the
		//issue body.
		DisableStrictZoneCheck bool
	}
}

// awsSdkEC2 is an implementation of the EC2 interface, backed by aws-sdk-go
type awsSdkEC2 struct {
	ec2 *ec2.EC2
}

type awsSDKProvider struct {
	creds *credentials.Credentials

	mutex          sync.Mutex
	regionDelayers map[string]*CrossRequestRetryDelay
}

func newAWSSDKProvider(creds *credentials.Credentials) *awsSDKProvider {
	return &awsSDKProvider{
		creds:          creds,
		regionDelayers: make(map[string]*CrossRequestRetryDelay),
	}
}

func (p *awsSDKProvider) addHandlers(regionName string, h *request.Handlers) {
	h.Sign.PushFrontNamed(request.NamedHandler{
		Name: "k8s/logger",
		Fn:   awsHandlerLogger,
	})

	delayer := p.getCrossRequestRetryDelay(regionName)
	if delayer != nil {
		h.Sign.PushFrontNamed(request.NamedHandler{
			Name: "k8s/delay-presign",
			Fn:   delayer.BeforeSign,
		})

		h.AfterRetry.PushFrontNamed(request.NamedHandler{
			Name: "k8s/delay-afterretry",
			Fn:   delayer.AfterRetry,
		})
	}

	p.addAPILoggingHandlers(h)
}

func (p *awsSDKProvider) addAPILoggingHandlers(h *request.Handlers) {
	h.Send.PushBackNamed(request.NamedHandler{
		Name: "k8s/api-request",
		Fn:   awsSendHandlerLogger,
	})

	h.ValidateResponse.PushFrontNamed(request.NamedHandler{
		Name: "k8s/api-validate-response",
		Fn:   awsValidateResponseHandlerLogger,
	})
}

// Get a CrossRequestRetryDelay, scoped to the region, not to the request.
// This means that when we hit a limit on a call, we will delay _all_ calls to the API.
// We do this to protect the AWS account from becoming overloaded and effectively locked.
// We also log when we hit request limits.
// Note that this delays the current goroutine; this is bad behaviour and will
// likely cause k8s to become slow or unresponsive for cloud operations.
// However, this throttle is intended only as a last resort.  When we observe
// this throttling, we need to address the root cause (e.g. add a delay to a
// controller retry loop)
func (p *awsSDKProvider) getCrossRequestRetryDelay(regionName string) *CrossRequestRetryDelay {
	p.mutex.Lock()
	defer p.mutex.Unlock()

	delayer, found := p.regionDelayers[regionName]
	if !found {
		delayer = NewCrossRequestRetryDelay()
		p.regionDelayers[regionName] = delayer
	}
	return delayer
}

func (p *awsSDKProvider) Compute(regionName string) (EC2, error) {
	awsConfig := &aws.Config{
		Region:      &regionName,
		Credentials: p.creds,
	}
	awsConfig = awsConfig.WithCredentialsChainVerboseErrors(true)

	sess, err := session.NewSession(awsConfig)
	if err != nil {
		return nil, fmt.Errorf("unable to initialize AWS session: %v", err)
	}
	service := ec2.New(sess)

	p.addHandlers(regionName, &service.Handlers)

	ec2 := &awsSdkEC2{
		ec2: service,
	}
	return ec2, nil
}

func (p *awsSDKProvider) LoadBalancing(regionName string) (ELB, error) {
	awsConfig := &aws.Config{
		Region:      &regionName,
		Credentials: p.creds,
	}
	awsConfig = awsConfig.WithCredentialsChainVerboseErrors(true)

	sess, err := session.NewSession(awsConfig)
	if err != nil {
		return nil, fmt.Errorf("unable to initialize AWS session: %v", err)
	}
	elbClient := elb.New(sess)
	p.addHandlers(regionName, &elbClient.Handlers)

	return elbClient, nil
}

func (p *awsSDKProvider) LoadBalancingV2(regionName string) (ELBV2, error) {
	awsConfig := &aws.Config{
		Region:      &regionName,
		Credentials: p.creds,
	}
	awsConfig = awsConfig.WithCredentialsChainVerboseErrors(true)

	sess, err := session.NewSession(awsConfig)
	if err != nil {
		return nil, fmt.Errorf("unable to initialize AWS session: %v", err)
	}
	elbClient := elbv2.New(sess)

	p.addHandlers(regionName, &elbClient.Handlers)

	return elbClient, nil
}

func (p *awsSDKProvider) Autoscaling(regionName string) (ASG, error) {
	awsConfig := &aws.Config{
		Region:      &regionName,
		Credentials: p.creds,
	}
	awsConfig = awsConfig.WithCredentialsChainVerboseErrors(true)

	sess, err := session.NewSession(awsConfig)
	if err != nil {
		return nil, fmt.Errorf("unable to initialize AWS session: %v", err)
	}
	client := autoscaling.New(sess)

	p.addHandlers(regionName, &client.Handlers)

	return client, nil
}

func (p *awsSDKProvider) Metadata() (EC2Metadata, error) {
	sess, err := session.NewSession(&aws.Config{})
	if err != nil {
		return nil, fmt.Errorf("unable to initialize AWS session: %v", err)
	}
	client := ec2metadata.New(sess)
	p.addAPILoggingHandlers(&client.Handlers)
	return client, nil
}

func (p *awsSDKProvider) KeyManagement(regionName string) (KMS, error) {
	awsConfig := &aws.Config{
		Region:      &regionName,
		Credentials: p.creds,
	}
	awsConfig = awsConfig.WithCredentialsChainVerboseErrors(true)

	sess, err := session.NewSession(awsConfig)
	if err != nil {
		return nil, fmt.Errorf("unable to initialize AWS session: %v", err)
	}
	kmsClient := kms.New(sess)

	p.addHandlers(regionName, &kmsClient.Handlers)

	return kmsClient, nil
}

func newEc2Filter(name string, values ...string) *ec2.Filter {
	filter := &ec2.Filter{
		Name: aws.String(name),
	}
	for _, value := range values {
		filter.Values = append(filter.Values, aws.String(value))
	}
	return filter
}

// AddSSHKeyToAllInstances is currently not implemented.
func (c *Cloud) AddSSHKeyToAllInstances(ctx context.Context, user string, keyData []byte) error {
	return cloudprovider.NotImplemented
}

// CurrentNodeName returns the name of the current node
func (c *Cloud) CurrentNodeName(ctx context.Context, hostname string) (types.NodeName, error) {
	return c.selfAWSInstance.nodeName, nil
}

// Implementation of EC2.Instances
func (s *awsSdkEC2) DescribeInstances(request *ec2.DescribeInstancesInput) ([]*ec2.Instance, error) {
	// Instances are paged
	results := []*ec2.Instance{}
	var nextToken *string
	requestTime := time.Now()
	for {
		response, err := s.ec2.DescribeInstances(request)
		if err != nil {
			recordAWSMetric("describe_instance", 0, err)
			return nil, fmt.Errorf("error listing AWS instances: %q", err)
		}

		for _, reservation := range response.Reservations {
			results = append(results, reservation.Instances...)
		}

		nextToken = response.NextToken
		if aws.StringValue(nextToken) == "" {
			break
		}
		request.NextToken = nextToken
	}
	timeTaken := time.Since(requestTime).Seconds()
	recordAWSMetric("describe_instance", timeTaken, nil)
	return results, nil
}

// Implements EC2.DescribeSecurityGroups
func (s *awsSdkEC2) DescribeSecurityGroups(request *ec2.DescribeSecurityGroupsInput) ([]*ec2.SecurityGroup, error) {
	// Security groups are not paged
	response, err := s.ec2.DescribeSecurityGroups(request)
	if err != nil {
		return nil, fmt.Errorf("error listing AWS security groups: %q", err)
	}
	return response.SecurityGroups, nil
}

func (s *awsSdkEC2) AttachVolume(request *ec2.AttachVolumeInput) (*ec2.VolumeAttachment, error) {
	requestTime := time.Now()
	resp, err := s.ec2.AttachVolume(request)
	timeTaken := time.Since(requestTime).Seconds()
	recordAWSMetric("attach_volume", timeTaken, err)
	return resp, err
}

func (s *awsSdkEC2) DetachVolume(request *ec2.DetachVolumeInput) (*ec2.VolumeAttachment, error) {
	requestTime := time.Now()
	resp, err := s.ec2.DetachVolume(request)
	timeTaken := time.Since(requestTime).Seconds()
	recordAWSMetric("detach_volume", timeTaken, err)
	return resp, err
}

func (s *awsSdkEC2) DescribeVolumes(request *ec2.DescribeVolumesInput) ([]*ec2.Volume, error) {
	// Volumes are paged
	results := []*ec2.Volume{}
	var nextToken *string
	requestTime := time.Now()
	for {
		response, err := s.ec2.DescribeVolumes(request)

		if err != nil {
			recordAWSMetric("describe_volume", 0, err)
			return nil, err
		}

		results = append(results, response.Volumes...)

		nextToken = response.NextToken
		if aws.StringValue(nextToken) == "" {
			break
		}
		request.NextToken = nextToken
	}
	timeTaken := time.Since(requestTime).Seconds()
	recordAWSMetric("describe_volume", timeTaken, nil)
	return results, nil
}

func (s *awsSdkEC2) CreateVolume(request *ec2.CreateVolumeInput) (*ec2.Volume, error) {
	requestTime := time.Now()
	resp, err := s.ec2.CreateVolume(request)
	timeTaken := time.Since(requestTime).Seconds()
	recordAWSMetric("create_volume", timeTaken, err)
	return resp, err
}

func (s *awsSdkEC2) DeleteVolume(request *ec2.DeleteVolumeInput) (*ec2.DeleteVolumeOutput, error) {
	requestTime := time.Now()
	resp, err := s.ec2.DeleteVolume(request)
	timeTaken := time.Since(requestTime).Seconds()
	recordAWSMetric("delete_volume", timeTaken, err)
	return resp, err
}

func (s *awsSdkEC2) ModifyVolume(request *ec2.ModifyVolumeInput) (*ec2.ModifyVolumeOutput, error) {
	requestTime := time.Now()
	resp, err := s.ec2.ModifyVolume(request)
	timeTaken := time.Since(requestTime).Seconds()
	recordAWSMetric("modify_volume", timeTaken, err)
	return resp, err
}

func (s *awsSdkEC2) DescribeVolumeModifications(request *ec2.DescribeVolumesModificationsInput) ([]*ec2.VolumeModification, error) {
	requestTime := time.Now()
	results := []*ec2.VolumeModification{}
	var nextToken *string
	for {
		resp, err := s.ec2.DescribeVolumesModifications(request)
		if err != nil {
			recordAWSMetric("describe_volume_modification", 0, err)
			return nil, fmt.Errorf("error listing volume modifictions : %v", err)
		}
		results = append(results, resp.VolumesModifications...)
		nextToken = resp.NextToken
		if aws.StringValue(nextToken) == "" {
			break
		}
		request.NextToken = nextToken
	}
	timeTaken := time.Since(requestTime).Seconds()
	recordAWSMetric("describe_volume_modification", timeTaken, nil)
	return results, nil
}

func (s *awsSdkEC2) DescribeSubnets(request *ec2.DescribeSubnetsInput) ([]*ec2.Subnet, error) {
	// Subnets are not paged
	response, err := s.ec2.DescribeSubnets(request)
	if err != nil {
		return nil, fmt.Errorf("error listing AWS subnets: %q", err)
	}
	return response.Subnets, nil
}

func (s *awsSdkEC2) CreateSecurityGroup(request *ec2.CreateSecurityGroupInput) (*ec2.CreateSecurityGroupOutput, error) {
	return s.ec2.CreateSecurityGroup(request)
}

func (s *awsSdkEC2) DeleteSecurityGroup(request *ec2.DeleteSecurityGroupInput) (*ec2.DeleteSecurityGroupOutput, error) {
	return s.ec2.DeleteSecurityGroup(request)
}

func (s *awsSdkEC2) AuthorizeSecurityGroupIngress(request *ec2.AuthorizeSecurityGroupIngressInput) (*ec2.AuthorizeSecurityGroupIngressOutput, error) {
	return s.ec2.AuthorizeSecurityGroupIngress(request)
}

func (s *awsSdkEC2) RevokeSecurityGroupIngress(request *ec2.RevokeSecurityGroupIngressInput) (*ec2.RevokeSecurityGroupIngressOutput, error) {
	return s.ec2.RevokeSecurityGroupIngress(request)
}

func (s *awsSdkEC2) CreateTags(request *ec2.CreateTagsInput) (*ec2.CreateTagsOutput, error) {
	requestTime := time.Now()
	resp, err := s.ec2.CreateTags(request)
	timeTaken := time.Since(requestTime).Seconds()
	recordAWSMetric("create_tags", timeTaken, err)
	return resp, err
}

func (s *awsSdkEC2) DescribeRouteTables(request *ec2.DescribeRouteTablesInput) ([]*ec2.RouteTable, error) {
	// Not paged
	response, err := s.ec2.DescribeRouteTables(request)
	if err != nil {
		return nil, fmt.Errorf("error listing AWS route tables: %q", err)
	}
	return response.RouteTables, nil
}

func (s *awsSdkEC2) CreateRoute(request *ec2.CreateRouteInput) (*ec2.CreateRouteOutput, error) {
	return s.ec2.CreateRoute(request)
}

func (s *awsSdkEC2) DeleteRoute(request *ec2.DeleteRouteInput) (*ec2.DeleteRouteOutput, error) {
	return s.ec2.DeleteRoute(request)
}

func (s *awsSdkEC2) ModifyInstanceAttribute(request *ec2.ModifyInstanceAttributeInput) (*ec2.ModifyInstanceAttributeOutput, error) {
	return s.ec2.ModifyInstanceAttribute(request)
}

func (s *awsSdkEC2) DescribeVpcs(request *ec2.DescribeVpcsInput) (*ec2.DescribeVpcsOutput, error) {
	return s.ec2.DescribeVpcs(request)
}

func init() {
	registerMetrics()
	cloudprovider.RegisterCloudProvider(ProviderName, func(config io.Reader) (cloudprovider.Interface, error) {
		cfg, err := readAWSCloudConfig(config)
		if err != nil {
			return nil, fmt.Errorf("unable to read AWS cloud provider config file: %v", err)
		}

		sess, err := session.NewSession(&aws.Config{})
		if err != nil {
			return nil, fmt.Errorf("unable to initialize AWS session: %v", err)
		}

		var provider credentials.Provider
		if cfg.Global.RoleARN == "" {
			provider = &ec2rolecreds.EC2RoleProvider{
				Client: ec2metadata.New(sess),
			}
		} else {
			klog.Infof("Using AWS assumed role %v", cfg.Global.RoleARN)
			provider = &stscreds.AssumeRoleProvider{
				Client:  sts.New(sess),
				RoleARN: cfg.Global.RoleARN,
			}
		}

		creds := credentials.NewChainCredentials(
			[]credentials.Provider{
				&credentials.EnvProvider{},
				provider,
				&credentials.SharedCredentialsProvider{},
			})

		aws := newAWSSDKProvider(creds)
		return newAWSCloud(*cfg, aws)
	})
}

// readAWSCloudConfig reads an instance of AWSCloudConfig from config reader.
func readAWSCloudConfig(config io.Reader) (*CloudConfig, error) {
	var cfg CloudConfig
	var err error

	if config != nil {
		err = gcfg.ReadInto(&cfg, config)
		if err != nil {
			return nil, err
		}
	}

	return &cfg, nil
}

func updateConfigZone(cfg *CloudConfig, metadata EC2Metadata) error {
	if cfg.Global.Zone == "" {
		if metadata != nil {
			klog.Info("Zone not specified in configuration file; querying AWS metadata service")
			var err error
			cfg.Global.Zone, err = getAvailabilityZone(metadata)
			if err != nil {
				return err
			}
		}
		if cfg.Global.Zone == "" {
			return fmt.Errorf("no zone specified in configuration file")
		}
	}

	return nil
}

func getAvailabilityZone(metadata EC2Metadata) (string, error) {
	return metadata.GetMetadata("placement/availability-zone")
}

// Derives the region from a valid az name.
// Returns an error if the az is known invalid (empty)
func azToRegion(az string) (string, error) {
	if len(az) < 1 {
		return "", fmt.Errorf("invalid (empty) AZ")
	}
	region := az[:len(az)-1]
	return region, nil
}

// newAWSCloud creates a new instance of AWSCloud.
// AWSProvider and instanceId are primarily for tests
func newAWSCloud(cfg CloudConfig, awsServices Services) (*Cloud, error) {
	// We have some state in the Cloud object - in particular the attaching map
	// Log so that if we are building multiple Cloud objects, it is obvious!
	klog.Infof("Building AWS cloudprovider")

	metadata, err := awsServices.Metadata()
	if err != nil {
		return nil, fmt.Errorf("error creating AWS metadata client: %q", err)
	}

	err = updateConfigZone(&cfg, metadata)
	if err != nil {
		return nil, fmt.Errorf("unable to determine AWS zone from cloud provider config or EC2 instance metadata: %v", err)
	}

	zone := cfg.Global.Zone
	if len(zone) <= 1 {
		return nil, fmt.Errorf("invalid AWS zone in config file: %s", zone)
	}
	regionName, err := azToRegion(zone)
	if err != nil {
		return nil, err
	}

	// Trust that if we get a region from configuration or AWS metadata that it is valid,
	// and register ECR providers
	recognizeRegion(regionName)

	if !cfg.Global.DisableStrictZoneCheck {
		valid := isRegionValid(regionName)
		if !valid {
			// This _should_ now be unreachable, given we call RecognizeRegion
			return nil, fmt.Errorf("not a valid AWS zone (unknown region): %s", zone)
		}
	} else {
		klog.Warningf("Strict AWS zone checking is disabled.  Proceeding with zone: %s", zone)
	}

	ec2, err := awsServices.Compute(regionName)
	if err != nil {
		return nil, fmt.Errorf("error creating AWS EC2 client: %v", err)
	}

	elb, err := awsServices.LoadBalancing(regionName)
	if err != nil {
		return nil, fmt.Errorf("error creating AWS ELB client: %v", err)
	}

	elbv2, err := awsServices.LoadBalancingV2(regionName)
	if err != nil {
		return nil, fmt.Errorf("error creating AWS ELBV2 client: %v", err)
	}

	asg, err := awsServices.Autoscaling(regionName)
	if err != nil {
		return nil, fmt.Errorf("error creating AWS autoscaling client: %v", err)
	}

	kms, err := awsServices.KeyManagement(regionName)
	if err != nil {
		return nil, fmt.Errorf("error creating AWS key management client: %v", err)
	}

	awsCloud := &Cloud{
		ec2:      ec2,
		elb:      elb,
		elbv2:    elbv2,
		asg:      asg,
		metadata: metadata,
		kms:      kms,
		cfg:      &cfg,
		region:   regionName,

		attaching:        make(map[types.NodeName]map[mountDevice]EBSVolumeID),
		deviceAllocators: make(map[types.NodeName]DeviceAllocator),
	}
	awsCloud.instanceCache.cloud = awsCloud

	tagged := cfg.Global.KubernetesClusterTag != "" || cfg.Global.KubernetesClusterID != ""
	if cfg.Global.VPC != "" && (cfg.Global.SubnetID != "" || cfg.Global.RoleARN != "") && tagged {
		// When the master is running on a different AWS account, cloud provider or on-premise
		// build up a dummy instance and use the VPC from the nodes account
		klog.Info("Master is configured to run on a different AWS account, different cloud provider or on-premises")
		awsCloud.selfAWSInstance = &awsInstance{
			nodeName: "master-dummy",
			vpcID:    cfg.Global.VPC,
			subnetID: cfg.Global.SubnetID,
		}
		awsCloud.vpcID = cfg.Global.VPC
	} else {
		selfAWSInstance, err := awsCloud.buildSelfAWSInstance()
		if err != nil {
			return nil, err
		}
		awsCloud.selfAWSInstance = selfAWSInstance
		awsCloud.vpcID = selfAWSInstance.vpcID
	}

	if cfg.Global.KubernetesClusterTag != "" || cfg.Global.KubernetesClusterID != "" {
		if err := awsCloud.tagging.init(cfg.Global.KubernetesClusterTag, cfg.Global.KubernetesClusterID); err != nil {
			return nil, err
		}
	} else {
		// TODO: Clean up double-API query
		info, err := awsCloud.selfAWSInstance.describeInstance()
		if err != nil {
			return nil, err
		}
		if err := awsCloud.tagging.initFromTags(info.Tags); err != nil {
			return nil, err
		}
	}

	// Register regions, in particular for ECR credentials
	once.Do(func() {
		recognizeWellKnownRegions()
	})

	return awsCloud, nil
}

// Initialize passes a Kubernetes clientBuilder interface to the cloud provider
func (c *Cloud) Initialize(clientBuilder cloudprovider.ControllerClientBuilder, stop <-chan struct{}) {
	c.clientBuilder = clientBuilder
	c.kubeClient = clientBuilder.ClientOrDie("aws-cloud-provider")
	c.eventBroadcaster = record.NewBroadcaster()
	c.eventBroadcaster.StartLogging(klog.Infof)
	c.eventBroadcaster.StartRecordingToSink(&v1core.EventSinkImpl{Interface: c.kubeClient.CoreV1().Events("")})
	c.eventRecorder = c.eventBroadcaster.NewRecorder(scheme.Scheme, v1.EventSource{Component: "aws-cloud-provider"})
}

// Clusters returns the list of clusters.
func (c *Cloud) Clusters() (cloudprovider.Clusters, bool) {
	return nil, false
}

// ProviderName returns the cloud provider ID.
func (c *Cloud) ProviderName() string {
	return ProviderName
}

// LoadBalancer returns an implementation of LoadBalancer for Amazon Web Services.
func (c *Cloud) LoadBalancer() (cloudprovider.LoadBalancer, bool) {
	return c, true
}

// Instances returns an implementation of Instances for Amazon Web Services.
func (c *Cloud) Instances() (cloudprovider.Instances, bool) {
	return c, true
}

// Zones returns an implementation of Zones for Amazon Web Services.
func (c *Cloud) Zones() (cloudprovider.Zones, bool) {
	return c, true
}

// Routes returns an implementation of Routes for Amazon Web Services.
func (c *Cloud) Routes() (cloudprovider.Routes, bool) {
	return c, true
}

// HasClusterID returns true if the cluster has a clusterID
func (c *Cloud) HasClusterID() bool {
	return len(c.tagging.clusterID()) > 0
}

// NodeAddresses is an implementation of Instances.NodeAddresses.
func (c *Cloud) NodeAddresses(ctx context.Context, name types.NodeName) ([]v1.NodeAddress, error) {
	if c.selfAWSInstance.nodeName == name || len(name) == 0 {
		addresses := []v1.NodeAddress{}

		macs, err := c.metadata.GetMetadata("network/interfaces/macs/")
		if err != nil {
			return nil, fmt.Errorf("error querying AWS metadata for %q: %q", "network/interfaces/macs", err)
		}

		for _, macID := range strings.Split(macs, "\n") {
			if macID == "" {
				continue
			}
			macPath := path.Join("network/interfaces/macs/", macID, "local-ipv4s")
			internalIPs, err := c.metadata.GetMetadata(macPath)
			if err != nil {
				return nil, fmt.Errorf("error querying AWS metadata for %q: %q", macPath, err)
			}
			for _, internalIP := range strings.Split(internalIPs, "\n") {
				if internalIP == "" {
					continue
				}
				addresses = append(addresses, v1.NodeAddress{Type: v1.NodeInternalIP, Address: internalIP})
			}
		}

		externalIP, err := c.metadata.GetMetadata("public-ipv4")
		if err != nil {
			//TODO: It would be nice to be able to determine the reason for the failure,
			// but the AWS client masks all failures with the same error description.
			klog.V(4).Info("Could not determine public IP from AWS metadata.")
		} else {
			addresses = append(addresses, v1.NodeAddress{Type: v1.NodeExternalIP, Address: externalIP})
		}

		internalDNS, err := c.metadata.GetMetadata("local-hostname")
		if err != nil || len(internalDNS) == 0 {
			//TODO: It would be nice to be able to determine the reason for the failure,
			// but the AWS client masks all failures with the same error description.
			klog.V(4).Info("Could not determine private DNS from AWS metadata.")
		} else {
			addresses = append(addresses, v1.NodeAddress{Type: v1.NodeInternalDNS, Address: internalDNS})
			addresses = append(addresses, v1.NodeAddress{Type: v1.NodeHostName, Address: internalDNS})
		}

		externalDNS, err := c.metadata.GetMetadata("public-hostname")
		if err != nil || len(externalDNS) == 0 {
			//TODO: It would be nice to be able to determine the reason for the failure,
			// but the AWS client masks all failures with the same error description.
			klog.V(4).Info("Could not determine public DNS from AWS metadata.")
		} else {
			addresses = append(addresses, v1.NodeAddress{Type: v1.NodeExternalDNS, Address: externalDNS})
		}

		return addresses, nil
	}

	instance, err := c.getInstanceByNodeName(name)
	if err != nil {
		return nil, fmt.Errorf("getInstanceByNodeName failed for %q with %q", name, err)
	}
	return extractNodeAddresses(instance)
}

// extractNodeAddresses maps the instance information from EC2 to an array of NodeAddresses
func extractNodeAddresses(instance *ec2.Instance) ([]v1.NodeAddress, error) {
	// Not clear if the order matters here, but we might as well indicate a sensible preference order

	if instance == nil {
		return nil, fmt.Errorf("nil instance passed to extractNodeAddresses")
	}

	addresses := []v1.NodeAddress{}

	// handle internal network interfaces
	for _, networkInterface := range instance.NetworkInterfaces {
		// skip network interfaces that are not currently in use
		if aws.StringValue(networkInterface.Status) != ec2.NetworkInterfaceStatusInUse {
			continue
		}

		for _, internalIP := range networkInterface.PrivateIpAddresses {
			if ipAddress := aws.StringValue(internalIP.PrivateIpAddress); ipAddress != "" {
				ip := net.ParseIP(ipAddress)
				if ip == nil {
					return nil, fmt.Errorf("EC2 instance had invalid private address: %s (%q)", aws.StringValue(instance.InstanceId), ipAddress)
				}
				addresses = append(addresses, v1.NodeAddress{Type: v1.NodeInternalIP, Address: ip.String()})
			}
		}
	}

	// TODO: Other IP addresses (multiple ips)?
	publicIPAddress := aws.StringValue(instance.PublicIpAddress)
	if publicIPAddress != "" {
		ip := net.ParseIP(publicIPAddress)
		if ip == nil {
			return nil, fmt.Errorf("EC2 instance had invalid public address: %s (%s)", aws.StringValue(instance.InstanceId), publicIPAddress)
		}
		addresses = append(addresses, v1.NodeAddress{Type: v1.NodeExternalIP, Address: ip.String()})
	}

	privateDNSName := aws.StringValue(instance.PrivateDnsName)
	if privateDNSName != "" {
		addresses = append(addresses, v1.NodeAddress{Type: v1.NodeInternalDNS, Address: privateDNSName})
		addresses = append(addresses, v1.NodeAddress{Type: v1.NodeHostName, Address: privateDNSName})
	}

	publicDNSName := aws.StringValue(instance.PublicDnsName)
	if publicDNSName != "" {
		addresses = append(addresses, v1.NodeAddress{Type: v1.NodeExternalDNS, Address: publicDNSName})
	}

	return addresses, nil
}

// NodeAddressesByProviderID returns the node addresses of an instances with the specified unique providerID
// This method will not be called from the node that is requesting this ID. i.e. metadata service
// and other local methods cannot be used here
func (c *Cloud) NodeAddressesByProviderID(ctx context.Context, providerID string) ([]v1.NodeAddress, error) {
	instanceID, err := kubernetesInstanceID(providerID).mapToAWSInstanceID()
	if err != nil {
		return nil, err
	}

	instance, err := describeInstance(c.ec2, instanceID)
	if err != nil {
		return nil, err
	}

	return extractNodeAddresses(instance)
}

// InstanceExistsByProviderID returns true if the instance with the given provider id still exists.
// If false is returned with no error, the instance will be immediately deleted by the cloud controller manager.
func (c *Cloud) InstanceExistsByProviderID(ctx context.Context, providerID string) (bool, error) {
	instanceID, err := kubernetesInstanceID(providerID).mapToAWSInstanceID()
	if err != nil {
		return false, err
	}

	request := &ec2.DescribeInstancesInput{
		InstanceIds: []*string{instanceID.awsString()},
	}

	instances, err := c.ec2.DescribeInstances(request)
	if err != nil {
		return false, err
	}
	if len(instances) == 0 {
		return false, nil
	}
	if len(instances) > 1 {
		return false, fmt.Errorf("multiple instances found for instance: %s", instanceID)
	}

	state := instances[0].State.Name
	if *state == ec2.InstanceStateNameTerminated {
		klog.Warningf("the instance %s is terminated", instanceID)
		return false, nil
	}

	return true, nil
}

// InstanceShutdownByProviderID returns true if the instance is in safe state to detach volumes
func (c *Cloud) InstanceShutdownByProviderID(ctx context.Context, providerID string) (bool, error) {
	instanceID, err := kubernetesInstanceID(providerID).mapToAWSInstanceID()
	if err != nil {
		return false, err
	}

	request := &ec2.DescribeInstancesInput{
		InstanceIds: []*string{instanceID.awsString()},
	}

	instances, err := c.ec2.DescribeInstances(request)
	if err != nil {
		return false, err
	}
	if len(instances) == 0 {
		klog.Warningf("the instance %s does not exist anymore", providerID)
		// returns false, because otherwise node is not deleted from cluster
		// false means that it will continue to check InstanceExistsByProviderID
		return false, nil
	}
	if len(instances) > 1 {
		return false, fmt.Errorf("multiple instances found for instance: %s", instanceID)
	}

	instance := instances[0]
	if instance.State != nil {
		state := aws.StringValue(instance.State.Name)
		// valid state for detaching volumes
		if state == ec2.InstanceStateNameStopped {
			return true, nil
		}
	}
	return false, nil
}

// InstanceID returns the cloud provider ID of the node with the specified nodeName.
func (c *Cloud) InstanceID(ctx context.Context, nodeName types.NodeName) (string, error) {
	// In the future it is possible to also return an endpoint as:
	// <endpoint>/<zone>/<instanceid>
	if c.selfAWSInstance.nodeName == nodeName {
		return "/" + c.selfAWSInstance.availabilityZone + "/" + c.selfAWSInstance.awsID, nil
	}
	inst, err := c.getInstanceByNodeName(nodeName)
	if err != nil {
		if err == cloudprovider.InstanceNotFound {
			// The Instances interface requires that we return InstanceNotFound (without wrapping)
			return "", err
		}
		return "", fmt.Errorf("getInstanceByNodeName failed for %q with %q", nodeName, err)
	}
	return "/" + aws.StringValue(inst.Placement.AvailabilityZone) + "/" + aws.StringValue(inst.InstanceId), nil
}

// InstanceTypeByProviderID returns the cloudprovider instance type of the node with the specified unique providerID
// This method will not be called from the node that is requesting this ID. i.e. metadata service
// and other local methods cannot be used here
func (c *Cloud) InstanceTypeByProviderID(ctx context.Context, providerID string) (string, error) {
	instanceID, err := kubernetesInstanceID(providerID).mapToAWSInstanceID()
	if err != nil {
		return "", err
	}

	instance, err := describeInstance(c.ec2, instanceID)
	if err != nil {
		return "", err
	}

	return aws.StringValue(instance.InstanceType), nil
}

// InstanceType returns the type of the node with the specified nodeName.
func (c *Cloud) InstanceType(ctx context.Context, nodeName types.NodeName) (string, error) {
	if c.selfAWSInstance.nodeName == nodeName {
		return c.selfAWSInstance.instanceType, nil
	}
	inst, err := c.getInstanceByNodeName(nodeName)
	if err != nil {
		return "", fmt.Errorf("getInstanceByNodeName failed for %q with %q", nodeName, err)
	}
	return aws.StringValue(inst.InstanceType), nil
}

// GetCandidateZonesForDynamicVolume retrieves  a list of all the zones in which nodes are running
// It currently involves querying all instances
func (c *Cloud) GetCandidateZonesForDynamicVolume() (sets.String, error) {
	// We don't currently cache this; it is currently used only in volume
	// creation which is expected to be a comparatively rare occurrence.

	// TODO: Caching / expose v1.Nodes to the cloud provider?
	// TODO: We could also query for subnets, I think

	filters := []*ec2.Filter{newEc2Filter("instance-state-name", "running")}

	instances, err := c.describeInstances(filters)
	if err != nil {
		return nil, err
	}

	if len(instances) == 0 {
		return nil, fmt.Errorf("no instances returned")
	}

	zones := sets.NewString()

	for _, instance := range instances {
		// We skip over master nodes, if the installation tool labels them with one of the well-known master labels
		// This avoids creating a volume in a zone where only the master is running - e.g. #34583
		// This is a short-term workaround until the scheduler takes care of zone selection
		master := false
		for _, tag := range instance.Tags {
			tagKey := aws.StringValue(tag.Key)
			if awsTagNameMasterRoles.Has(tagKey) {
				master = true
			}
		}

		if master {
			klog.V(4).Infof("Ignoring master instance %q in zone discovery", aws.StringValue(instance.InstanceId))
			continue
		}

		if instance.Placement != nil {
			zone := aws.StringValue(instance.Placement.AvailabilityZone)
			zones.Insert(zone)
		}
	}

	klog.V(2).Infof("Found instances in zones %s", zones)
	return zones, nil
}

// GetZone implements Zones.GetZone
func (c *Cloud) GetZone(ctx context.Context) (cloudprovider.Zone, error) {
	return cloudprovider.Zone{
		FailureDomain: c.selfAWSInstance.availabilityZone,
		Region:        c.region,
	}, nil
}

// GetZoneByProviderID implements Zones.GetZoneByProviderID
// This is particularly useful in external cloud providers where the kubelet
// does not initialize node data.
func (c *Cloud) GetZoneByProviderID(ctx context.Context, providerID string) (cloudprovider.Zone, error) {
	instanceID, err := kubernetesInstanceID(providerID).mapToAWSInstanceID()
	if err != nil {
		return cloudprovider.Zone{}, err
	}
	instance, err := c.getInstanceByID(string(instanceID))
	if err != nil {
		return cloudprovider.Zone{}, err
	}

	zone := cloudprovider.Zone{
		FailureDomain: *(instance.Placement.AvailabilityZone),
		Region:        c.region,
	}

	return zone, nil
}

// GetZoneByNodeName implements Zones.GetZoneByNodeName
// This is particularly useful in external cloud providers where the kubelet
// does not initialize node data.
func (c *Cloud) GetZoneByNodeName(ctx context.Context, nodeName types.NodeName) (cloudprovider.Zone, error) {
	instance, err := c.getInstanceByNodeName(nodeName)
	if err != nil {
		return cloudprovider.Zone{}, err
	}
	zone := cloudprovider.Zone{
		FailureDomain: *(instance.Placement.AvailabilityZone),
		Region:        c.region,
	}

	return zone, nil

}

// Used to represent a mount device for attaching an EBS volume
// This should be stored as a single letter (i.e. c, not sdc or /dev/sdc)
type mountDevice string

type awsInstance struct {
	ec2 EC2

	// id in AWS
	awsID string

	// node name in k8s
	nodeName types.NodeName

	// availability zone the instance resides in
	availabilityZone string

	// ID of VPC the instance resides in
	vpcID string

	// ID of subnet the instance resides in
	subnetID string

	// instance type
	instanceType string
}

// newAWSInstance creates a new awsInstance object
func newAWSInstance(ec2Service EC2, instance *ec2.Instance) *awsInstance {
	az := ""
	if instance.Placement != nil {
		az = aws.StringValue(instance.Placement.AvailabilityZone)
	}
	self := &awsInstance{
		ec2:              ec2Service,
		awsID:            aws.StringValue(instance.InstanceId),
		nodeName:         mapInstanceToNodeName(instance),
		availabilityZone: az,
		instanceType:     aws.StringValue(instance.InstanceType),
		vpcID:            aws.StringValue(instance.VpcId),
		subnetID:         aws.StringValue(instance.SubnetId),
	}

	return self
}

// Gets the full information about this instance from the EC2 API
func (i *awsInstance) describeInstance() (*ec2.Instance, error) {
	return describeInstance(i.ec2, awsInstanceID(i.awsID))
}

// Gets the mountDevice already assigned to the volume, or assigns an unused mountDevice.
// If the volume is already assigned, this will return the existing mountDevice with alreadyAttached=true.
// Otherwise the mountDevice is assigned by finding the first available mountDevice, and it is returned with alreadyAttached=false.
func (c *Cloud) getMountDevice(
	i *awsInstance,
	info *ec2.Instance,
	volumeID EBSVolumeID,
	assign bool) (assigned mountDevice, alreadyAttached bool, err error) {

	deviceMappings := map[mountDevice]EBSVolumeID{}
	for _, blockDevice := range info.BlockDeviceMappings {
		name := aws.StringValue(blockDevice.DeviceName)
		if strings.HasPrefix(name, "/dev/sd") {
			name = name[7:]
		}
		if strings.HasPrefix(name, "/dev/xvd") {
			name = name[8:]
		}
		if len(name) < 1 || len(name) > 2 {
			klog.Warningf("Unexpected EBS DeviceName: %q", aws.StringValue(blockDevice.DeviceName))
		}
		deviceMappings[mountDevice(name)] = EBSVolumeID(aws.StringValue(blockDevice.Ebs.VolumeId))
	}

	// We lock to prevent concurrent mounts from conflicting
	// We may still conflict if someone calls the API concurrently,
	// but the AWS API will then fail one of the two attach operations
	c.attachingMutex.Lock()
	defer c.attachingMutex.Unlock()

	for mountDevice, volume := range c.attaching[i.nodeName] {
		deviceMappings[mountDevice] = volume
	}

	// Check to see if this volume is already assigned a device on this machine
	for mountDevice, mappingVolumeID := range deviceMappings {
		if volumeID == mappingVolumeID {
			if assign {
				klog.Warningf("Got assignment call for already-assigned volume: %s@%s", mountDevice, mappingVolumeID)
			}
			return mountDevice, true, nil
		}
	}

	if !assign {
		return mountDevice(""), false, nil
	}

	// Find the next unused device name
	deviceAllocator := c.deviceAllocators[i.nodeName]
	if deviceAllocator == nil {
		// we want device names with two significant characters, starting with /dev/xvdbb
		// the allowed range is /dev/xvd[b-c][a-z]
		// http://docs.aws.amazon.com/AWSEC2/latest/UserGuide/device_naming.html
		deviceAllocator = NewDeviceAllocator()
		c.deviceAllocators[i.nodeName] = deviceAllocator
	}
	// We need to lock deviceAllocator to prevent possible race with Deprioritize function
	deviceAllocator.Lock()
	defer deviceAllocator.Unlock()

	chosen, err := deviceAllocator.GetNext(deviceMappings)
	if err != nil {
		klog.Warningf("Could not assign a mount device.  mappings=%v, error: %v", deviceMappings, err)
		return "", false, fmt.Errorf("too many EBS volumes attached to node %s", i.nodeName)
	}

	attaching := c.attaching[i.nodeName]
	if attaching == nil {
		attaching = make(map[mountDevice]EBSVolumeID)
		c.attaching[i.nodeName] = attaching
	}
	attaching[chosen] = volumeID
	klog.V(2).Infof("Assigned mount device %s -> volume %s", chosen, volumeID)

	return chosen, false, nil
}

// endAttaching removes the entry from the "attachments in progress" map
// It returns true if it was found (and removed), false otherwise
func (c *Cloud) endAttaching(i *awsInstance, volumeID EBSVolumeID, mountDevice mountDevice) bool {
	c.attachingMutex.Lock()
	defer c.attachingMutex.Unlock()

	existingVolumeID, found := c.attaching[i.nodeName][mountDevice]
	if !found {
		return false
	}
	if volumeID != existingVolumeID {
		// This actually can happen, because getMountDevice combines the attaching map with the volumes
		// attached to the instance (as reported by the EC2 API).  So if endAttaching comes after
		// a 10 second poll delay, we might well have had a concurrent request to allocate a mountpoint,
		// which because we allocate sequentially is _very_ likely to get the immediately freed volume
		klog.Infof("endAttaching on device %q assigned to different volume: %q vs %q", mountDevice, volumeID, existingVolumeID)
		return false
	}
	klog.V(2).Infof("Releasing in-process attachment entry: %s -> volume %s", mountDevice, volumeID)
	delete(c.attaching[i.nodeName], mountDevice)
	return true
}

type awsDisk struct {
	ec2 EC2

	// Name in k8s
	name KubernetesVolumeID
	// id in AWS
	awsID EBSVolumeID
}

func newAWSDisk(aws *Cloud, name KubernetesVolumeID) (*awsDisk, error) {
	awsID, err := name.MapToAWSVolumeID()
	if err != nil {
		return nil, err
	}
	disk := &awsDisk{ec2: aws.ec2, name: name, awsID: awsID}
	return disk, nil
}

// Helper function for describeVolume callers. Tries to retype given error to AWS error
// and returns true in case the AWS error is "InvalidVolume.NotFound", false otherwise
func isAWSErrorVolumeNotFound(err error) bool {
	if err != nil {
		if awsError, ok := err.(awserr.Error); ok {
			// https://docs.aws.amazon.com/AWSEC2/latest/APIReference/errors-overview.html
			if awsError.Code() == "InvalidVolume.NotFound" {
				return true
			}
		}
	}
	return false
}

// Gets the full information about this volume from the EC2 API
func (d *awsDisk) describeVolume() (*ec2.Volume, error) {
	volumeID := d.awsID

	request := &ec2.DescribeVolumesInput{
		VolumeIds: []*string{volumeID.awsString()},
	}

	volumes, err := d.ec2.DescribeVolumes(request)
	if err != nil {
		return nil, err
	}
	if len(volumes) == 0 {
		return nil, fmt.Errorf("no volumes found")
	}
	if len(volumes) > 1 {
		return nil, fmt.Errorf("multiple volumes found")
	}
	return volumes[0], nil
}

func (d *awsDisk) describeVolumeModification() (*ec2.VolumeModification, error) {
	volumeID := d.awsID
	request := &ec2.DescribeVolumesModificationsInput{
		VolumeIds: []*string{volumeID.awsString()},
	}
	volumeMods, err := d.ec2.DescribeVolumeModifications(request)

	if err != nil {
		return nil, fmt.Errorf("error describing volume modification %s with %v", volumeID, err)
	}

	if len(volumeMods) == 0 {
		return nil, fmt.Errorf("no volume modifications found for %s", volumeID)
	}
	lastIndex := len(volumeMods) - 1
	return volumeMods[lastIndex], nil
}

func (d *awsDisk) modifyVolume(requestGiB int64) (int64, error) {
	volumeID := d.awsID

	request := &ec2.ModifyVolumeInput{
		VolumeId: volumeID.awsString(),
		Size:     aws.Int64(requestGiB),
	}
	output, err := d.ec2.ModifyVolume(request)
	if err != nil {
		modifyError := fmt.Errorf("AWS modifyVolume failed for %s with %v", volumeID, err)
		return requestGiB, modifyError
	}

	volumeModification := output.VolumeModification

	if aws.StringValue(volumeModification.ModificationState) == ec2.VolumeModificationStateCompleted {
		return aws.Int64Value(volumeModification.TargetSize), nil
	}

	backoff := wait.Backoff{
		Duration: 1 * time.Second,
		Factor:   2,
		Steps:    10,
	}

	checkForResize := func() (bool, error) {
		volumeModification, err := d.describeVolumeModification()

		if err != nil {
			return false, err
		}

		// According to https://docs.aws.amazon.com/AWSEC2/latest/UserGuide/monitoring_mods.html
		// Size changes usually take a few seconds to complete and take effect after a volume is in the Optimizing state.
		if aws.StringValue(volumeModification.ModificationState) == ec2.VolumeModificationStateOptimizing {
			return true, nil
		}
		return false, nil
	}
	waitWithErr := wait.ExponentialBackoff(backoff, checkForResize)
	return requestGiB, waitWithErr
}

// applyUnSchedulableTaint applies a unschedulable taint to a node after verifying
// if node has become unusable because of volumes getting stuck in attaching state.
func (c *Cloud) applyUnSchedulableTaint(nodeName types.NodeName, reason string) {
	node, fetchErr := c.kubeClient.CoreV1().Nodes().Get(string(nodeName), metav1.GetOptions{})
	if fetchErr != nil {
		klog.Errorf("Error fetching node %s with %v", nodeName, fetchErr)
		return
	}

	taint := &v1.Taint{
		Key:    nodeWithImpairedVolumes,
		Value:  "true",
		Effect: v1.TaintEffectNoSchedule,
	}
	err := controller.AddOrUpdateTaintOnNode(c.kubeClient, string(nodeName), taint)
	if err != nil {
		klog.Errorf("Error applying taint to node %s with error %v", nodeName, err)
		return
	}
	c.eventRecorder.Eventf(node, v1.EventTypeWarning, volumeAttachmentStuck, reason)
}

// waitForAttachmentStatus polls until the attachment status is the expected value
// On success, it returns the last attachment state.
func (d *awsDisk) waitForAttachmentStatus(status string) (*ec2.VolumeAttachment, error) {
	backoff := wait.Backoff{
		Duration: volumeAttachmentStatusInitialDelay,
		Factor:   volumeAttachmentStatusFactor,
		Steps:    volumeAttachmentStatusSteps,
	}

	// Because of rate limiting, we often see errors from describeVolume
	// So we tolerate a limited number of failures.
	// But once we see more than 10 errors in a row, we return the error
	describeErrorCount := 0
	var attachment *ec2.VolumeAttachment

	err := wait.ExponentialBackoff(backoff, func() (bool, error) {
		info, err := d.describeVolume()
		if err != nil {
			// The VolumeNotFound error is special -- we don't need to wait for it to repeat
			if isAWSErrorVolumeNotFound(err) {
				if status == "detached" {
					// The disk doesn't exist, assume it's detached, log warning and stop waiting
					klog.Warningf("Waiting for volume %q to be detached but the volume does not exist", d.awsID)
					stateStr := "detached"
					attachment = &ec2.VolumeAttachment{
						State: &stateStr,
					}
					return true, nil
				}
				if status == "attached" {
					// The disk doesn't exist, complain, give up waiting and report error
					klog.Warningf("Waiting for volume %q to be attached but the volume does not exist", d.awsID)
					return false, err
				}
			}
			describeErrorCount++
			if describeErrorCount > volumeAttachmentStatusConsecutiveErrorLimit {
				// report the error
				return false, err
			}

			klog.Warningf("Ignoring error from describe volume for volume %q; will retry: %q", d.awsID, err)
			return false, nil
		}

		describeErrorCount = 0

		if len(info.Attachments) > 1 {
			// Shouldn't happen; log so we know if it is
			klog.Warningf("Found multiple attachments for volume %q: %v", d.awsID, info)
		}
		attachmentStatus := ""
		for _, a := range info.Attachments {
			if attachmentStatus != "" {
				// Shouldn't happen; log so we know if it is
				klog.Warningf("Found multiple attachments for volume %q: %v", d.awsID, info)
			}
			if a.State != nil {
				attachment = a
				attachmentStatus = *a.State
			} else {
				// Shouldn't happen; log so we know if it is
				klog.Warningf("Ignoring nil attachment state for volume %q: %v", d.awsID, a)
			}
		}
		if attachmentStatus == "" {
			attachmentStatus = "detached"
		}
		if attachmentStatus == status {
			// Attachment is in requested state, finish waiting
			return true, nil
		}
		// continue waiting
		klog.V(2).Infof("Waiting for volume %q state: actual=%s, desired=%s", d.awsID, attachmentStatus, status)
		return false, nil
	})

	return attachment, err
}

// Deletes the EBS disk
func (d *awsDisk) deleteVolume() (bool, error) {
	request := &ec2.DeleteVolumeInput{VolumeId: d.awsID.awsString()}
	_, err := d.ec2.DeleteVolume(request)
	if err != nil {
		if isAWSErrorVolumeNotFound(err) {
			return false, nil
		}
		if awsError, ok := err.(awserr.Error); ok {
			if awsError.Code() == "VolumeInUse" {
				return false, volume.NewDeletedVolumeInUseError(err.Error())
			}
		}
		return false, fmt.Errorf("error deleting EBS volume %q: %q", d.awsID, err)
	}
	return true, nil
}

// Builds the awsInstance for the EC2 instance on which we are running.
// This is called when the AWSCloud is initialized, and should not be called otherwise (because the awsInstance for the local instance is a singleton with drive mapping state)
func (c *Cloud) buildSelfAWSInstance() (*awsInstance, error) {
	if c.selfAWSInstance != nil {
		panic("do not call buildSelfAWSInstance directly")
	}
	instanceID, err := c.metadata.GetMetadata("instance-id")
	if err != nil {
		return nil, fmt.Errorf("error fetching instance-id from ec2 metadata service: %q", err)
	}

	// We want to fetch the hostname via the EC2 metadata service
	// (`GetMetadata("local-hostname")`): But see #11543 - we need to use
	// the EC2 API to get the privateDnsName in case of a private DNS zone
	// e.g. mydomain.io, because the metadata service returns the wrong
	// hostname.  Once we're doing that, we might as well get all our
	// information from the instance returned by the EC2 API - it is a
	// single API call to get all the information, and it means we don't
	// have two code paths.
	instance, err := c.getInstanceByID(instanceID)
	if err != nil {
		return nil, fmt.Errorf("error finding instance %s: %q", instanceID, err)
	}
	return newAWSInstance(c.ec2, instance), nil
}

// wrapAttachError wraps the error returned by an AttachVolume request with
// additional information, if needed and possible.
func wrapAttachError(err error, disk *awsDisk, instance string) error {
	if awsError, ok := err.(awserr.Error); ok {
		if awsError.Code() == "VolumeInUse" {
			info, err := disk.describeVolume()
			if err != nil {
				klog.Errorf("Error describing volume %q: %q", disk.awsID, err)
			} else {
				for _, a := range info.Attachments {
					if disk.awsID != EBSVolumeID(aws.StringValue(a.VolumeId)) {
						klog.Warningf("Expected to get attachment info of volume %q but instead got info of %q", disk.awsID, aws.StringValue(a.VolumeId))
					} else if aws.StringValue(a.State) == "attached" {
						return fmt.Errorf("Error attaching EBS volume %q to instance %q: %q. The volume is currently attached to instance %q", disk.awsID, instance, awsError, aws.StringValue(a.InstanceId))
					}
				}
			}
		}
	}
	return fmt.Errorf("Error attaching EBS volume %q to instance %q: %q", disk.awsID, instance, err)
}

// AttachDisk implements Volumes.AttachDisk
func (c *Cloud) AttachDisk(diskName KubernetesVolumeID, nodeName types.NodeName) (string, error) {
	disk, err := newAWSDisk(c, diskName)
	if err != nil {
		return "", err
	}

	awsInstance, info, err := c.getFullInstance(nodeName)
	if err != nil {
		return "", fmt.Errorf("error finding instance %s: %q", nodeName, err)
	}

	// mountDevice will hold the device where we should try to attach the disk
	var mountDevice mountDevice
	// alreadyAttached is true if we have already called AttachVolume on this disk
	var alreadyAttached bool

	// attachEnded is set to true if the attach operation completed
	// (successfully or not), and is thus no longer in progress
	attachEnded := false
	defer func() {
		if attachEnded {
			if !c.endAttaching(awsInstance, disk.awsID, mountDevice) {
				klog.Errorf("endAttaching called for disk %q when attach not in progress", disk.awsID)
			}
		}
	}()

	mountDevice, alreadyAttached, err = c.getMountDevice(awsInstance, info, disk.awsID, true)
	if err != nil {
		return "", err
	}

	// Inside the instance, the mountpoint always looks like /dev/xvdX (?)
	hostDevice := "/dev/xvd" + string(mountDevice)
	// We are using xvd names (so we are HVM only)
	// See http://docs.aws.amazon.com/AWSEC2/latest/UserGuide/device_naming.html
	ec2Device := "/dev/xvd" + string(mountDevice)

	if !alreadyAttached {
		available, err := c.checkIfAvailable(disk, "attaching", awsInstance.awsID)
		if err != nil {
			klog.Error(err)
		}

		if !available {
			attachEnded = true
			return "", err
		}
		request := &ec2.AttachVolumeInput{
			Device:     aws.String(ec2Device),
			InstanceId: aws.String(awsInstance.awsID),
			VolumeId:   disk.awsID.awsString(),
		}

		attachResponse, err := c.ec2.AttachVolume(request)
		if err != nil {
			attachEnded = true
			// TODO: Check if the volume was concurrently attached?
			return "", wrapAttachError(err, disk, awsInstance.awsID)
		}
		if da, ok := c.deviceAllocators[awsInstance.nodeName]; ok {
			da.Deprioritize(mountDevice)
		}
		klog.V(2).Infof("AttachVolume volume=%q instance=%q request returned %v", disk.awsID, awsInstance.awsID, attachResponse)
	}

	attachment, err := disk.waitForAttachmentStatus("attached")

	if err != nil {
		if err == wait.ErrWaitTimeout {
			c.applyUnSchedulableTaint(nodeName, "Volume stuck in attaching state - node needs reboot to fix impaired state.")
		}
		return "", err
	}

	// The attach operation has finished
	attachEnded = true

	// Double check the attachment to be 100% sure we attached the correct volume at the correct mountpoint
	// It could happen otherwise that we see the volume attached from a previous/separate AttachVolume call,
	// which could theoretically be against a different device (or even instance).
	if attachment == nil {
		// Impossible?
		return "", fmt.Errorf("unexpected state: attachment nil after attached %q to %q", diskName, nodeName)
	}
	if ec2Device != aws.StringValue(attachment.Device) {
		return "", fmt.Errorf("disk attachment of %q to %q failed: requested device %q but found %q", diskName, nodeName, ec2Device, aws.StringValue(attachment.Device))
	}
	if awsInstance.awsID != aws.StringValue(attachment.InstanceId) {
		return "", fmt.Errorf("disk attachment of %q to %q failed: requested instance %q but found %q", diskName, nodeName, awsInstance.awsID, aws.StringValue(attachment.InstanceId))
	}

	return hostDevice, nil
}

// DetachDisk implements Volumes.DetachDisk
func (c *Cloud) DetachDisk(diskName KubernetesVolumeID, nodeName types.NodeName) (string, error) {
	diskInfo, attached, err := c.checkIfAttachedToNode(diskName, nodeName)
	if err != nil {
		if isAWSErrorVolumeNotFound(err) {
			// Someone deleted the volume being detached; complain, but do nothing else and return success
			klog.Warningf("DetachDisk %s called for node %s but volume does not exist; assuming the volume is detached", diskName, nodeName)
			return "", nil
		}

		return "", err
	}

	if !attached && diskInfo.ec2Instance != nil {
		klog.Warningf("DetachDisk %s called for node %s but volume is attached to node %s", diskName, nodeName, diskInfo.nodeName)
		return "", nil
	}

	if !attached {
		return "", nil
	}

	awsInstance := newAWSInstance(c.ec2, diskInfo.ec2Instance)

	mountDevice, alreadyAttached, err := c.getMountDevice(awsInstance, diskInfo.ec2Instance, diskInfo.disk.awsID, false)
	if err != nil {
		return "", err
	}

	if !alreadyAttached {
		klog.Warningf("DetachDisk called on non-attached disk: %s", diskName)
		// TODO: Continue?  Tolerate non-attached error from the AWS DetachVolume call?
	}

	request := ec2.DetachVolumeInput{
		InstanceId: &awsInstance.awsID,
		VolumeId:   diskInfo.disk.awsID.awsString(),
	}

	response, err := c.ec2.DetachVolume(&request)
	if err != nil {
		return "", fmt.Errorf("error detaching EBS volume %q from %q: %q", diskInfo.disk.awsID, awsInstance.awsID, err)
	}

	if response == nil {
		return "", errors.New("no response from DetachVolume")
	}

	attachment, err := diskInfo.disk.waitForAttachmentStatus("detached")
	if err != nil {
		return "", err
	}
	if da, ok := c.deviceAllocators[awsInstance.nodeName]; ok {
		da.Deprioritize(mountDevice)
	}
	if attachment != nil {
		// We expect it to be nil, it is (maybe) interesting if it is not
		klog.V(2).Infof("waitForAttachmentStatus returned non-nil attachment with state=detached: %v", attachment)
	}

	if mountDevice != "" {
		c.endAttaching(awsInstance, diskInfo.disk.awsID, mountDevice)
		// We don't check the return value - we don't really expect the attachment to have been
		// in progress, though it might have been
	}

	hostDevicePath := "/dev/xvd" + string(mountDevice)
	return hostDevicePath, err
}

// CreateDisk implements Volumes.CreateDisk
func (c *Cloud) CreateDisk(volumeOptions *VolumeOptions) (KubernetesVolumeID, error) {
	var createType string
	var iops int64
	switch volumeOptions.VolumeType {
	case VolumeTypeGP2, VolumeTypeSC1, VolumeTypeST1:
		createType = volumeOptions.VolumeType

	case VolumeTypeIO1:
		// See http://docs.aws.amazon.com/AWSEC2/latest/APIReference/API_CreateVolume.html
		// for IOPS constraints. AWS will throw an error if IOPS per GB gets out
		// of supported bounds, no need to check it here.
		createType = volumeOptions.VolumeType
		iops = int64(volumeOptions.CapacityGB * volumeOptions.IOPSPerGB)

		// Cap at min/max total IOPS, AWS would throw an error if it gets too
		// low/high.
		if iops < MinTotalIOPS {
			iops = MinTotalIOPS
		}
		if iops > MaxTotalIOPS {
			iops = MaxTotalIOPS
		}

	case "":
		createType = DefaultVolumeType

	default:
		return "", fmt.Errorf("invalid AWS VolumeType %q", volumeOptions.VolumeType)
	}

	request := &ec2.CreateVolumeInput{}
	request.AvailabilityZone = aws.String(volumeOptions.AvailabilityZone)
	request.Size = aws.Int64(int64(volumeOptions.CapacityGB))
	request.VolumeType = aws.String(createType)
	request.Encrypted = aws.Bool(volumeOptions.Encrypted)
	if len(volumeOptions.KmsKeyID) > 0 {
		request.KmsKeyId = aws.String(volumeOptions.KmsKeyID)
		request.Encrypted = aws.Bool(true)
	}
	if iops > 0 {
		request.Iops = aws.Int64(iops)
	}

	tags := volumeOptions.Tags
	tags = c.tagging.buildTags(ResourceLifecycleOwned, tags)

	var tagList []*ec2.Tag
	for k, v := range tags {
		tagList = append(tagList, &ec2.Tag{
			Key: aws.String(k), Value: aws.String(v),
		})
	}
	request.TagSpecifications = append(request.TagSpecifications, &ec2.TagSpecification{
		Tags:         tagList,
		ResourceType: aws.String(ec2.ResourceTypeVolume),
	})

	response, err := c.ec2.CreateVolume(request)
	if err != nil {
		return "", err
	}

	awsID := EBSVolumeID(aws.StringValue(response.VolumeId))
	if awsID == "" {
		return "", fmt.Errorf("VolumeID was not returned by CreateVolume")
	}
	volumeName := KubernetesVolumeID("aws://" + aws.StringValue(response.AvailabilityZone) + "/" + string(awsID))

	// AWS has a bad habbit of reporting success when creating a volume with
	// encryption keys that either don't exists or have wrong permissions.
	// Such volume lives for couple of seconds and then it's silently deleted
	// by AWS. There is no other check to ensure that given KMS key is correct,
	// because Kubernetes may have limited permissions to the key.
	if len(volumeOptions.KmsKeyID) > 0 {
		err := c.waitUntilVolumeAvailable(volumeName)
		if err != nil {
			if isAWSErrorVolumeNotFound(err) {
				err = fmt.Errorf("failed to create encrypted volume: the volume disappeared after creation, most likely due to inaccessible KMS encryption key")
			}
			return "", err
		}
	}

	return volumeName, nil
}

func (c *Cloud) waitUntilVolumeAvailable(volumeName KubernetesVolumeID) error {
	disk, err := newAWSDisk(c, volumeName)
	if err != nil {
		// Unreachable code
		return err
	}

	err = wait.Poll(encryptedCheckInterval, encryptedCheckTimeout, func() (done bool, err error) {
		vol, err := disk.describeVolume()
		if err != nil {
			return true, err
		}
		if vol.State != nil {
			switch *vol.State {
			case "available":
				// The volume is Available, it won't be deleted now.
				return true, nil
			case "creating":
				return false, nil
			default:
				return true, fmt.Errorf("unexpected State of newly created AWS EBS volume %s: %q", volumeName, *vol.State)
			}
		}
		return false, nil
	})
	return err
}

// DeleteDisk implements Volumes.DeleteDisk
func (c *Cloud) DeleteDisk(volumeName KubernetesVolumeID) (bool, error) {
	awsDisk, err := newAWSDisk(c, volumeName)
	if err != nil {
		return false, err
	}
	available, err := c.checkIfAvailable(awsDisk, "deleting", "")
	if err != nil {
		if isAWSErrorVolumeNotFound(err) {
			klog.V(2).Infof("Volume %s not found when deleting it, assuming it's deleted", awsDisk.awsID)
			return false, nil
		}
		klog.Error(err)
	}

	if !available {
		return false, err
	}

	return awsDisk.deleteVolume()
}

func (c *Cloud) checkIfAvailable(disk *awsDisk, opName string, instance string) (bool, error) {
	info, err := disk.describeVolume()

	if err != nil {
		klog.Errorf("Error describing volume %q: %q", disk.awsID, err)
		// if for some reason we can not describe volume we will return error
		return false, err
	}

	volumeState := aws.StringValue(info.State)
	opError := fmt.Sprintf("Error %s EBS volume %q", opName, disk.awsID)
	if len(instance) != 0 {
		opError = fmt.Sprintf("%q to instance %q", opError, instance)
	}

	// Only available volumes can be attached or deleted
	if volumeState != "available" {
		// Volume is attached somewhere else and we can not attach it here
		if len(info.Attachments) > 0 {
			attachment := info.Attachments[0]
			instanceID := aws.StringValue(attachment.InstanceId)
			attachedInstance, ierr := c.getInstanceByID(instanceID)
			attachErr := fmt.Sprintf("%s since volume is currently attached to %q", opError, instanceID)
			if ierr != nil {
				klog.Error(attachErr)
				return false, errors.New(attachErr)
			}
			devicePath := aws.StringValue(attachment.Device)
			nodeName := mapInstanceToNodeName(attachedInstance)

			danglingErr := volumeutil.NewDanglingError(attachErr, nodeName, devicePath)
			return false, danglingErr
		}

		attachErr := fmt.Errorf("%s since volume is in %q state", opError, volumeState)
		return false, attachErr
	}

	return true, nil
}

// GetLabelsForVolume gets the volume labels for a volume
func (c *Cloud) GetLabelsForVolume(ctx context.Context, pv *v1.PersistentVolume) (map[string]string, error) {
	// Ignore any volumes that are being provisioned
	if pv.Spec.AWSElasticBlockStore.VolumeID == volume.ProvisionedVolumeName {
		return nil, nil
	}

	spec := KubernetesVolumeID(pv.Spec.AWSElasticBlockStore.VolumeID)
	labels, err := c.GetVolumeLabels(spec)
	if err != nil {
		return nil, err
	}

	return labels, nil
}

// GetVolumeLabels implements Volumes.GetVolumeLabels
func (c *Cloud) GetVolumeLabels(volumeName KubernetesVolumeID) (map[string]string, error) {
	awsDisk, err := newAWSDisk(c, volumeName)
	if err != nil {
		return nil, err
	}
	info, err := awsDisk.describeVolume()
	if err != nil {
		return nil, err
	}
	labels := make(map[string]string)
	az := aws.StringValue(info.AvailabilityZone)
	if az == "" {
		return nil, fmt.Errorf("volume did not have AZ information: %q", aws.StringValue(info.VolumeId))
	}

	labels[kubeletapis.LabelZoneFailureDomain] = az
	region, err := azToRegion(az)
	if err != nil {
		return nil, err
	}
	labels[kubeletapis.LabelZoneRegion] = region

	return labels, nil
}

// GetDiskPath implements Volumes.GetDiskPath
func (c *Cloud) GetDiskPath(volumeName KubernetesVolumeID) (string, error) {
	awsDisk, err := newAWSDisk(c, volumeName)
	if err != nil {
		return "", err
	}
	info, err := awsDisk.describeVolume()
	if err != nil {
		return "", err
	}
	if len(info.Attachments) == 0 {
		return "", fmt.Errorf("No attachment to volume %s", volumeName)
	}
	return aws.StringValue(info.Attachments[0].Device), nil
}

// DiskIsAttached implements Volumes.DiskIsAttached
func (c *Cloud) DiskIsAttached(diskName KubernetesVolumeID, nodeName types.NodeName) (bool, error) {
	_, attached, err := c.checkIfAttachedToNode(diskName, nodeName)
	if err != nil {
		if isAWSErrorVolumeNotFound(err) {
			// The disk doesn't exist, can't be attached
			klog.Warningf("DiskIsAttached called for volume %s on node %s but the volume does not exist", diskName, nodeName)
			return false, nil
		}

		return true, err
	}

	return attached, nil
}

// DisksAreAttached returns a map of nodes and Kubernetes volume IDs indicating
// if the volumes are attached to the node
func (c *Cloud) DisksAreAttached(nodeDisks map[types.NodeName][]KubernetesVolumeID) (map[types.NodeName]map[KubernetesVolumeID]bool, error) {
	attached := make(map[types.NodeName]map[KubernetesVolumeID]bool)

	if len(nodeDisks) == 0 {
		return attached, nil
	}

	nodeNames := []string{}
	for nodeName, diskNames := range nodeDisks {
		for _, diskName := range diskNames {
			setNodeDisk(attached, diskName, nodeName, false)
		}
		nodeNames = append(nodeNames, mapNodeNameToPrivateDNSName(nodeName))
	}

	// Note that we get instances regardless of state.
	// This means there might be multiple nodes with the same node names.
	awsInstances, err := c.getInstancesByNodeNames(nodeNames)
	if err != nil {
		// When there is an error fetching instance information
		// it is safer to return nil and let volume information not be touched.
		return nil, err
	}

	if len(awsInstances) == 0 {
		klog.V(2).Infof("DisksAreAttached found no instances matching node names; will assume disks not attached")
		return attached, nil
	}

	// Note that we check that the volume is attached to the correct node, not that it is attached to _a_ node
	for _, awsInstance := range awsInstances {
		nodeName := mapInstanceToNodeName(awsInstance)

		diskNames := nodeDisks[nodeName]
		if len(diskNames) == 0 {
			continue
		}

		awsInstanceState := "<nil>"
		if awsInstance != nil && awsInstance.State != nil {
			awsInstanceState = aws.StringValue(awsInstance.State.Name)
		}
		if awsInstanceState == "terminated" {
			// Instance is terminated, safe to assume volumes not attached
			// Note that we keep volumes attached to instances in other states (most notably, stopped)
			continue
		}

		idToDiskName := make(map[EBSVolumeID]KubernetesVolumeID)
		for _, diskName := range diskNames {
			volumeID, err := diskName.MapToAWSVolumeID()
			if err != nil {
				return nil, fmt.Errorf("error mapping volume spec %q to aws id: %v", diskName, err)
			}
			idToDiskName[volumeID] = diskName
		}

		for _, blockDevice := range awsInstance.BlockDeviceMappings {
			volumeID := EBSVolumeID(aws.StringValue(blockDevice.Ebs.VolumeId))
			diskName, found := idToDiskName[volumeID]
			if found {
				// Disk is still attached to node
				setNodeDisk(attached, diskName, nodeName, true)
			}
		}
	}

	return attached, nil
}

// ResizeDisk resizes an EBS volume in GiB increments, it will round up to the
// next GiB if arguments are not provided in even GiB increments
func (c *Cloud) ResizeDisk(
	diskName KubernetesVolumeID,
	oldSize resource.Quantity,
	newSize resource.Quantity) (resource.Quantity, error) {
	awsDisk, err := newAWSDisk(c, diskName)
	if err != nil {
		return oldSize, err
	}

	volumeInfo, err := awsDisk.describeVolume()
	if err != nil {
		descErr := fmt.Errorf("AWS.ResizeDisk Error describing volume %s with %v", diskName, err)
		return oldSize, descErr
	}
	// AWS resizes in chunks of GiB (not GB)
	requestGiB := volumeutil.RoundUpToGiB(newSize)
	newSizeQuant := resource.MustParse(fmt.Sprintf("%dGi", requestGiB))

	// If disk already if of greater or equal size than requested we return
	if aws.Int64Value(volumeInfo.Size) >= requestGiB {
		return newSizeQuant, nil
	}
	_, err = awsDisk.modifyVolume(requestGiB)

	if err != nil {
		return oldSize, err
	}
	return newSizeQuant, nil
}

// Gets the current load balancer state
func (c *Cloud) describeLoadBalancer(name string) (*elb.LoadBalancerDescription, error) {
	request := &elb.DescribeLoadBalancersInput{}
	request.LoadBalancerNames = []*string{&name}

	response, err := c.elb.DescribeLoadBalancers(request)
	if err != nil {
		if awsError, ok := err.(awserr.Error); ok {
			if awsError.Code() == "LoadBalancerNotFound" {
				return nil, nil
			}
		}
		return nil, err
	}

	var ret *elb.LoadBalancerDescription
	for _, loadBalancer := range response.LoadBalancerDescriptions {
		if ret != nil {
			klog.Errorf("Found multiple load balancers with name: %s", name)
		}
		ret = loadBalancer
	}
	return ret, nil
}

func (c *Cloud) addLoadBalancerTags(loadBalancerName string, requested map[string]string) error {
	var tags []*elb.Tag
	for k, v := range requested {
		tag := &elb.Tag{
			Key:   aws.String(k),
			Value: aws.String(v),
		}
		tags = append(tags, tag)
	}

	request := &elb.AddTagsInput{}
	request.LoadBalancerNames = []*string{&loadBalancerName}
	request.Tags = tags

	_, err := c.elb.AddTags(request)
	if err != nil {
		return fmt.Errorf("error adding tags to load balancer: %v", err)
	}
	return nil
}

// Gets the current load balancer state
func (c *Cloud) describeLoadBalancerv2(name string) (*elbv2.LoadBalancer, error) {
	request := &elbv2.DescribeLoadBalancersInput{
		Names: []*string{aws.String(name)},
	}

	response, err := c.elbv2.DescribeLoadBalancers(request)
	if err != nil {
		if awsError, ok := err.(awserr.Error); ok {
			if awsError.Code() == elbv2.ErrCodeLoadBalancerNotFoundException {
				return nil, nil
			}
		}
		return nil, fmt.Errorf("Error describing load balancer: %q", err)
	}

	// AWS will not return 2 load balancers with the same name _and_ type.
	for i := range response.LoadBalancers {
		if aws.StringValue(response.LoadBalancers[i].Type) == elbv2.LoadBalancerTypeEnumNetwork {
			return response.LoadBalancers[i], nil
		}
	}

	return nil, fmt.Errorf("NLB '%s' could not be found", name)
}

// Retrieves instance's vpc id from metadata
func (c *Cloud) findVPCID() (string, error) {
	macs, err := c.metadata.GetMetadata("network/interfaces/macs/")
	if err != nil {
		return "", fmt.Errorf("Could not list interfaces of the instance: %q", err)
	}

	// loop over interfaces, first vpc id returned wins
	for _, macPath := range strings.Split(macs, "\n") {
		if len(macPath) == 0 {
			continue
		}
		url := fmt.Sprintf("network/interfaces/macs/%svpc-id", macPath)
		vpcID, err := c.metadata.GetMetadata(url)
		if err != nil {
			continue
		}
		return vpcID, nil
	}
	return "", fmt.Errorf("Could not find VPC ID in instance metadata")
}

// Retrieves the specified security group from the AWS API, or returns nil if not found
func (c *Cloud) findSecurityGroup(securityGroupID string) (*ec2.SecurityGroup, error) {
	describeSecurityGroupsRequest := &ec2.DescribeSecurityGroupsInput{
		GroupIds: []*string{&securityGroupID},
	}
	// We don't apply our tag filters because we are retrieving by ID

	groups, err := c.ec2.DescribeSecurityGroups(describeSecurityGroupsRequest)
	if err != nil {
		klog.Warningf("Error retrieving security group: %q", err)
		return nil, err
	}

	if len(groups) == 0 {
		return nil, nil
	}
	if len(groups) != 1 {
		// This should not be possible - ids should be unique
		return nil, fmt.Errorf("multiple security groups found with same id %q", securityGroupID)
	}
	group := groups[0]
	return group, nil
}

func isEqualIntPointer(l, r *int64) bool {
	if l == nil {
		return r == nil
	}
	if r == nil {
		return l == nil
	}
	return *l == *r
}

func isEqualStringPointer(l, r *string) bool {
	if l == nil {
		return r == nil
	}
	if r == nil {
		return l == nil
	}
	return *l == *r
}

func ipPermissionExists(newPermission, existing *ec2.IpPermission, compareGroupUserIDs bool) bool {
	if !isEqualIntPointer(newPermission.FromPort, existing.FromPort) {
		return false
	}
	if !isEqualIntPointer(newPermission.ToPort, existing.ToPort) {
		return false
	}
	if !isEqualStringPointer(newPermission.IpProtocol, existing.IpProtocol) {
		return false
	}
	// Check only if newPermission is a subset of existing. Usually it has zero or one elements.
	// Not doing actual CIDR math yet; not clear it's needed, either.
	klog.V(4).Infof("Comparing %v to %v", newPermission, existing)
	if len(newPermission.IpRanges) > len(existing.IpRanges) {
		return false
	}

	for j := range newPermission.IpRanges {
		found := false
		for k := range existing.IpRanges {
			if isEqualStringPointer(newPermission.IpRanges[j].CidrIp, existing.IpRanges[k].CidrIp) {
				found = true
				break
			}
		}
		if !found {
			return false
		}
	}

	for _, leftPair := range newPermission.UserIdGroupPairs {
		found := false
		for _, rightPair := range existing.UserIdGroupPairs {
			if isEqualUserGroupPair(leftPair, rightPair, compareGroupUserIDs) {
				found = true
				break
			}
		}
		if !found {
			return false
		}
	}

	return true
}

func isEqualUserGroupPair(l, r *ec2.UserIdGroupPair, compareGroupUserIDs bool) bool {
	klog.V(2).Infof("Comparing %v to %v", *l.GroupId, *r.GroupId)
	if isEqualStringPointer(l.GroupId, r.GroupId) {
		if compareGroupUserIDs {
			if isEqualStringPointer(l.UserId, r.UserId) {
				return true
			}
		} else {
			return true
		}
	}

	return false
}

// Makes sure the security group ingress is exactly the specified permissions
// Returns true if and only if changes were made
// The security group must already exist
func (c *Cloud) setSecurityGroupIngress(securityGroupID string, permissions IPPermissionSet) (bool, error) {
	// We do not want to make changes to the Global defined SG
	if securityGroupID == c.cfg.Global.ElbSecurityGroup {
		return false, nil
	}

	group, err := c.findSecurityGroup(securityGroupID)
	if err != nil {
		klog.Warningf("Error retrieving security group %q", err)
		return false, err
	}

	if group == nil {
		return false, fmt.Errorf("security group not found: %s", securityGroupID)
	}

	klog.V(2).Infof("Existing security group ingress: %s %v", securityGroupID, group.IpPermissions)

	actual := NewIPPermissionSet(group.IpPermissions...)

	// EC2 groups rules together, for example combining:
	//
	// { Port=80, Range=[A] } and { Port=80, Range=[B] }
	//
	// into { Port=80, Range=[A,B] }
	//
	// We have to ungroup them, because otherwise the logic becomes really
	// complicated, and also because if we have Range=[A,B] and we try to
	// add Range=[A] then EC2 complains about a duplicate rule.
	permissions = permissions.Ungroup()
	actual = actual.Ungroup()

	remove := actual.Difference(permissions)
	add := permissions.Difference(actual)

	if add.Len() == 0 && remove.Len() == 0 {
		return false, nil
	}

	// TODO: There is a limit in VPC of 100 rules per security group, so we
	// probably should try grouping or combining to fit under this limit.
	// But this is only used on the ELB security group currently, so it
	// would require (ports * CIDRS) > 100.  Also, it isn't obvious exactly
	// how removing single permissions from compound rules works, and we
	// don't want to accidentally open more than intended while we're
	// applying changes.
	if add.Len() != 0 {
		klog.V(2).Infof("Adding security group ingress: %s %v", securityGroupID, add.List())

		request := &ec2.AuthorizeSecurityGroupIngressInput{}
		request.GroupId = &securityGroupID
		request.IpPermissions = add.List()
		_, err = c.ec2.AuthorizeSecurityGroupIngress(request)
		if err != nil {
			return false, fmt.Errorf("error authorizing security group ingress: %q", err)
		}
	}
	if remove.Len() != 0 {
		klog.V(2).Infof("Remove security group ingress: %s %v", securityGroupID, remove.List())

		request := &ec2.RevokeSecurityGroupIngressInput{}
		request.GroupId = &securityGroupID
		request.IpPermissions = remove.List()
		_, err = c.ec2.RevokeSecurityGroupIngress(request)
		if err != nil {
			return false, fmt.Errorf("error revoking security group ingress: %q", err)
		}
	}

	return true, nil
}

// Makes sure the security group includes the specified permissions
// Returns true if and only if changes were made
// The security group must already exist
func (c *Cloud) addSecurityGroupIngress(securityGroupID string, addPermissions []*ec2.IpPermission) (bool, error) {
	// We do not want to make changes to the Global defined SG
	if securityGroupID == c.cfg.Global.ElbSecurityGroup {
		return false, nil
	}

	group, err := c.findSecurityGroup(securityGroupID)
	if err != nil {
		klog.Warningf("Error retrieving security group: %q", err)
		return false, err
	}

	if group == nil {
		return false, fmt.Errorf("security group not found: %s", securityGroupID)
	}

	klog.V(2).Infof("Existing security group ingress: %s %v", securityGroupID, group.IpPermissions)

	changes := []*ec2.IpPermission{}
	for _, addPermission := range addPermissions {
		hasUserID := false
		for i := range addPermission.UserIdGroupPairs {
			if addPermission.UserIdGroupPairs[i].UserId != nil {
				hasUserID = true
			}
		}

		found := false
		for _, groupPermission := range group.IpPermissions {
			if ipPermissionExists(addPermission, groupPermission, hasUserID) {
				found = true
				break
			}
		}

		if !found {
			changes = append(changes, addPermission)
		}
	}

	if len(changes) == 0 {
		return false, nil
	}

	klog.V(2).Infof("Adding security group ingress: %s %v", securityGroupID, changes)

	request := &ec2.AuthorizeSecurityGroupIngressInput{}
	request.GroupId = &securityGroupID
	request.IpPermissions = changes
	_, err = c.ec2.AuthorizeSecurityGroupIngress(request)
	if err != nil {
		klog.Warningf("Error authorizing security group ingress %q", err)
		return false, fmt.Errorf("error authorizing security group ingress: %q", err)
	}

	return true, nil
}

// Makes sure the security group no longer includes the specified permissions
// Returns true if and only if changes were made
// If the security group no longer exists, will return (false, nil)
func (c *Cloud) removeSecurityGroupIngress(securityGroupID string, removePermissions []*ec2.IpPermission) (bool, error) {
	// We do not want to make changes to the Global defined SG
	if securityGroupID == c.cfg.Global.ElbSecurityGroup {
		return false, nil
	}

	group, err := c.findSecurityGroup(securityGroupID)
	if err != nil {
		klog.Warningf("Error retrieving security group: %q", err)
		return false, err
	}

	if group == nil {
		klog.Warning("Security group not found: ", securityGroupID)
		return false, nil
	}

	changes := []*ec2.IpPermission{}
	for _, removePermission := range removePermissions {
		hasUserID := false
		for i := range removePermission.UserIdGroupPairs {
			if removePermission.UserIdGroupPairs[i].UserId != nil {
				hasUserID = true
			}
		}

		var found *ec2.IpPermission
		for _, groupPermission := range group.IpPermissions {
			if ipPermissionExists(removePermission, groupPermission, hasUserID) {
				found = removePermission
				break
			}
		}

		if found != nil {
			changes = append(changes, found)
		}
	}

	if len(changes) == 0 {
		return false, nil
	}

	klog.V(2).Infof("Removing security group ingress: %s %v", securityGroupID, changes)

	request := &ec2.RevokeSecurityGroupIngressInput{}
	request.GroupId = &securityGroupID
	request.IpPermissions = changes
	_, err = c.ec2.RevokeSecurityGroupIngress(request)
	if err != nil {
		klog.Warningf("Error revoking security group ingress: %q", err)
		return false, err
	}

	return true, nil
}

// Makes sure the security group exists.
// For multi-cluster isolation, name must be globally unique, for example derived from the service UUID.
// Additional tags can be specified
// Returns the security group id or error
func (c *Cloud) ensureSecurityGroup(name string, description string, additionalTags map[string]string) (string, error) {
	groupID := ""
	attempt := 0
	for {
		attempt++

		request := &ec2.DescribeSecurityGroupsInput{}
		filters := []*ec2.Filter{
			newEc2Filter("group-name", name),
			newEc2Filter("vpc-id", c.vpcID),
		}
		// Note that we do _not_ add our tag filters; group-name + vpc-id is the EC2 primary key.
		// However, we do check that it matches our tags.
		// If it doesn't have any tags, we tag it; this is how we recover if we failed to tag before.
		// If it has a different cluster's tags, that is an error.
		// This shouldn't happen because name is expected to be globally unique (UUID derived)
		request.Filters = filters

		securityGroups, err := c.ec2.DescribeSecurityGroups(request)
		if err != nil {
			return "", err
		}

		if len(securityGroups) >= 1 {
			if len(securityGroups) > 1 {
				klog.Warningf("Found multiple security groups with name: %q", name)
			}
			err := c.tagging.readRepairClusterTags(
				c.ec2, aws.StringValue(securityGroups[0].GroupId),
				ResourceLifecycleOwned, nil, securityGroups[0].Tags)
			if err != nil {
				return "", err
			}

			return aws.StringValue(securityGroups[0].GroupId), nil
		}

		createRequest := &ec2.CreateSecurityGroupInput{}
		createRequest.VpcId = &c.vpcID
		createRequest.GroupName = &name
		createRequest.Description = &description

		createResponse, err := c.ec2.CreateSecurityGroup(createRequest)
		if err != nil {
			ignore := false
			switch err := err.(type) {
			case awserr.Error:
				if err.Code() == "InvalidGroup.Duplicate" && attempt < MaxReadThenCreateRetries {
					klog.V(2).Infof("Got InvalidGroup.Duplicate while creating security group (race?); will retry")
					ignore = true
				}
			}
			if !ignore {
				klog.Errorf("Error creating security group: %q", err)
				return "", err
			}
			time.Sleep(1 * time.Second)
		} else {
			groupID = aws.StringValue(createResponse.GroupId)
			break
		}
	}
	if groupID == "" {
		return "", fmt.Errorf("created security group, but id was not returned: %s", name)
	}

	err := c.tagging.createTags(c.ec2, groupID, ResourceLifecycleOwned, additionalTags)
	if err != nil {
		// If we retry, ensureClusterTags will recover from this - it
		// will add the missing tags.  We could delete the security
		// group here, but that doesn't feel like the right thing, as
		// the caller is likely to retry the create
		return "", fmt.Errorf("error tagging security group: %q", err)
	}
	return groupID, nil
}

// Finds the value for a given tag.
func findTag(tags []*ec2.Tag, key string) (string, bool) {
	for _, tag := range tags {
		if aws.StringValue(tag.Key) == key {
			return aws.StringValue(tag.Value), true
		}
	}
	return "", false
}

// Finds the subnets associated with the cluster, by matching tags.
// For maximal backwards compatibility, if no subnets are tagged, it will fall-back to the current subnet.
// However, in future this will likely be treated as an error.
func (c *Cloud) findSubnets() ([]*ec2.Subnet, error) {
	request := &ec2.DescribeSubnetsInput{}
	filters := []*ec2.Filter{newEc2Filter("vpc-id", c.vpcID)}
	request.Filters = c.tagging.addFilters(filters)

	subnets, err := c.ec2.DescribeSubnets(request)
	if err != nil {
		return nil, fmt.Errorf("error describing subnets: %q", err)
	}

	var matches []*ec2.Subnet
	for _, subnet := range subnets {
		if c.tagging.hasClusterTag(subnet.Tags) {
			matches = append(matches, subnet)
		}
	}

	if len(matches) != 0 {
		return matches, nil
	}

	// Fall back to the current instance subnets, if nothing is tagged
	klog.Warningf("No tagged subnets found; will fall-back to the current subnet only.  This is likely to be an error in a future version of k8s.")

	request = &ec2.DescribeSubnetsInput{}
	filters = []*ec2.Filter{newEc2Filter("subnet-id", c.selfAWSInstance.subnetID)}
	request.Filters = filters

	subnets, err = c.ec2.DescribeSubnets(request)
	if err != nil {
		return nil, fmt.Errorf("error describing subnets: %q", err)
	}

	return subnets, nil
}

// Finds the subnets to use for an ELB we are creating.
// Normal (Internet-facing) ELBs must use public subnets, so we skip private subnets.
// Internal ELBs can use public or private subnets, but if we have a private subnet we should prefer that.
func (c *Cloud) findELBSubnets(internalELB bool) ([]string, error) {
	vpcIDFilter := newEc2Filter("vpc-id", c.vpcID)

	subnets, err := c.findSubnets()
	if err != nil {
		return nil, err
	}

	rRequest := &ec2.DescribeRouteTablesInput{}
	rRequest.Filters = []*ec2.Filter{vpcIDFilter}
	rt, err := c.ec2.DescribeRouteTables(rRequest)
	if err != nil {
		return nil, fmt.Errorf("error describe route table: %q", err)
	}

	subnetsByAZ := make(map[string]*ec2.Subnet)
	for _, subnet := range subnets {
		az := aws.StringValue(subnet.AvailabilityZone)
		id := aws.StringValue(subnet.SubnetId)
		if az == "" || id == "" {
			klog.Warningf("Ignoring subnet with empty az/id: %v", subnet)
			continue
		}

		isPublic, err := isSubnetPublic(rt, id)
		if err != nil {
			return nil, err
		}
		if !internalELB && !isPublic {
			klog.V(2).Infof("Ignoring private subnet for public ELB %q", id)
			continue
		}

		existing := subnetsByAZ[az]
		if existing == nil {
			subnetsByAZ[az] = subnet
			continue
		}

		// Try to break the tie using a tag
		var tagName string
		if internalELB {
			tagName = TagNameSubnetInternalELB
		} else {
			tagName = TagNameSubnetPublicELB
		}

		_, existingHasTag := findTag(existing.Tags, tagName)
		_, subnetHasTag := findTag(subnet.Tags, tagName)

		if existingHasTag != subnetHasTag {
			if subnetHasTag {
				subnetsByAZ[az] = subnet
			}
			continue
		}

		// If we have two subnets for the same AZ we arbitrarily choose the one that is first lexicographically.
		// TODO: Should this be an error.
		if strings.Compare(*existing.SubnetId, *subnet.SubnetId) > 0 {
			klog.Warningf("Found multiple subnets in AZ %q; choosing %q between subnets %q and %q", az, *subnet.SubnetId, *existing.SubnetId, *subnet.SubnetId)
			subnetsByAZ[az] = subnet
			continue
		}

		klog.Warningf("Found multiple subnets in AZ %q; choosing %q between subnets %q and %q", az, *existing.SubnetId, *existing.SubnetId, *subnet.SubnetId)
		continue
	}

	var subnetIDs []string
	for _, subnet := range subnetsByAZ {
		subnetIDs = append(subnetIDs, aws.StringValue(subnet.SubnetId))
	}

	return subnetIDs, nil
}

func isSubnetPublic(rt []*ec2.RouteTable, subnetID string) (bool, error) {
	var subnetTable *ec2.RouteTable
	for _, table := range rt {
		for _, assoc := range table.Associations {
			if aws.StringValue(assoc.SubnetId) == subnetID {
				subnetTable = table
				break
			}
		}
	}

	if subnetTable == nil {
		// If there is no explicit association, the subnet will be implicitly
		// associated with the VPC's main routing table.
		for _, table := range rt {
			for _, assoc := range table.Associations {
				if aws.BoolValue(assoc.Main) == true {
					klog.V(4).Infof("Assuming implicit use of main routing table %s for %s",
						aws.StringValue(table.RouteTableId), subnetID)
					subnetTable = table
					break
				}
			}
		}
	}

	if subnetTable == nil {
		return false, fmt.Errorf("Could not locate routing table for subnet %s", subnetID)
	}

	for _, route := range subnetTable.Routes {
		// There is no direct way in the AWS API to determine if a subnet is public or private.
		// A public subnet is one which has an internet gateway route
		// we look for the gatewayId and make sure it has the prefix of igw to differentiate
		// from the default in-subnet route which is called "local"
		// or other virtual gateway (starting with vgv)
		// or vpc peering connections (starting with pcx).
		if strings.HasPrefix(aws.StringValue(route.GatewayId), "igw") {
			return true, nil
		}
	}

	return false, nil
}

type portSets struct {
	names   sets.String
	numbers sets.Int64
}

// getPortSets returns a portSets structure representing port names and numbers
// that the comma-separated string describes. If the input is empty or equal to
// "*", a nil pointer is returned.
func getPortSets(annotation string) (ports *portSets) {
	if annotation != "" && annotation != "*" {
		ports = &portSets{
			sets.NewString(),
			sets.NewInt64(),
		}
		portStringSlice := strings.Split(annotation, ",")
		for _, item := range portStringSlice {
			port, err := strconv.Atoi(item)
			if err != nil {
				ports.names.Insert(item)
			} else {
				ports.numbers.Insert(int64(port))
			}
		}
	}
	return
}

// buildELBSecurityGroupList returns list of SecurityGroups which should be
// attached to ELB created by a service. List always consist of at least
// 1 member which is an SG created for this service or a SG from the Global config.
// Extra groups can be specified via annotation, as can extra tags for any
// new groups. The annotation "ServiceAnnotationLoadBalancerSecurityGroups" allows for
// setting the security groups specified.
func (c *Cloud) buildELBSecurityGroupList(serviceName types.NamespacedName, loadBalancerName string, annotations map[string]string) ([]string, error) {
	var err error
	var securityGroupID string

	if c.cfg.Global.ElbSecurityGroup != "" {
		securityGroupID = c.cfg.Global.ElbSecurityGroup
	} else {
		// Create a security group for the load balancer
		sgName := "k8s-elb-" + loadBalancerName
		sgDescription := fmt.Sprintf("Security group for Kubernetes ELB %s (%v)", loadBalancerName, serviceName)
		securityGroupID, err = c.ensureSecurityGroup(sgName, sgDescription, getLoadBalancerAdditionalTags(annotations))
		if err != nil {
			klog.Errorf("Error creating load balancer security group: %q", err)
			return nil, err
		}
	}

	sgList := []string{}

	for _, extraSG := range strings.Split(annotations[ServiceAnnotationLoadBalancerSecurityGroups], ",") {
		extraSG = strings.TrimSpace(extraSG)
		if len(extraSG) > 0 {
			sgList = append(sgList, extraSG)
		}
	}

	// If no Security Groups have been specified with the ServiceAnnotationLoadBalancerSecurityGroups annotation, we add the default one.
	if len(sgList) == 0 {
		sgList = append(sgList, securityGroupID)
	}

	for _, extraSG := range strings.Split(annotations[ServiceAnnotationLoadBalancerExtraSecurityGroups], ",") {
		extraSG = strings.TrimSpace(extraSG)
		if len(extraSG) > 0 {
			sgList = append(sgList, extraSG)
		}
	}

	return sgList, nil
}

// buildListener creates a new listener from the given port, adding an SSL certificate
// if indicated by the appropriate annotations.
func buildListener(port v1.ServicePort, annotations map[string]string, sslPorts *portSets) (*elb.Listener, error) {
	loadBalancerPort := int64(port.Port)
	portName := strings.ToLower(port.Name)
	instancePort := int64(port.NodePort)
	protocol := strings.ToLower(string(port.Protocol))
	instanceProtocol := protocol

	listener := &elb.Listener{}
	listener.InstancePort = &instancePort
	listener.LoadBalancerPort = &loadBalancerPort
	certID := annotations[ServiceAnnotationLoadBalancerCertificate]
	if certID != "" && (sslPorts == nil || sslPorts.numbers.Has(loadBalancerPort) || sslPorts.names.Has(portName)) {
		instanceProtocol = annotations[ServiceAnnotationLoadBalancerBEProtocol]
		if instanceProtocol == "" {
			protocol = "ssl"
			instanceProtocol = "tcp"
		} else {
			protocol = backendProtocolMapping[instanceProtocol]
			if protocol == "" {
				return nil, fmt.Errorf("Invalid backend protocol %s for %s in %s", instanceProtocol, certID, ServiceAnnotationLoadBalancerBEProtocol)
			}
		}
		listener.SSLCertificateId = &certID
	} else if annotationProtocol := annotations[ServiceAnnotationLoadBalancerBEProtocol]; annotationProtocol == "http" {
		instanceProtocol = annotationProtocol
		protocol = "http"
	}

	listener.Protocol = &protocol
	listener.InstanceProtocol = &instanceProtocol

	return listener, nil
}

// EnsureLoadBalancer implements LoadBalancer.EnsureLoadBalancer
func (c *Cloud) EnsureLoadBalancer(ctx context.Context, clusterName string, apiService *v1.Service, nodes []*v1.Node) (*v1.LoadBalancerStatus, error) {
	annotations := apiService.Annotations
	klog.V(2).Infof("EnsureLoadBalancer(%v, %v, %v, %v, %v, %v, %v)",
		clusterName, apiService.Namespace, apiService.Name, c.region, apiService.Spec.LoadBalancerIP, apiService.Spec.Ports, annotations)

	if apiService.Spec.SessionAffinity != v1.ServiceAffinityNone {
		// ELB supports sticky sessions, but only when configured for HTTP/HTTPS
		return nil, fmt.Errorf("unsupported load balancer affinity: %v", apiService.Spec.SessionAffinity)
	}

	if len(apiService.Spec.Ports) == 0 {
		return nil, fmt.Errorf("requested load balancer with no ports")
	}

	// Figure out what mappings we want on the load balancer
	listeners := []*elb.Listener{}
	v2Mappings := []nlbPortMapping{}

	portList := getPortSets(annotations[ServiceAnnotationLoadBalancerSSLPorts])
	for _, port := range apiService.Spec.Ports {
		if port.Protocol != v1.ProtocolTCP {
			return nil, fmt.Errorf("Only TCP LoadBalancer is supported for AWS ELB")
		}
		if port.NodePort == 0 {
			klog.Errorf("Ignoring port without NodePort defined: %v", port)
			continue
		}

		if isNLB(annotations) {
			v2Mappings = append(v2Mappings, nlbPortMapping{
				FrontendPort: int64(port.Port),
				TrafficPort:  int64(port.NodePort),
				// if externalTrafficPolicy == "Local", we'll override the
				// health check later
				HealthCheckPort:     int64(port.NodePort),
				HealthCheckProtocol: elbv2.ProtocolEnumTcp,
			})
		}
		listener, err := buildListener(port, annotations, portList)
		if err != nil {
			return nil, err
		}
		listeners = append(listeners, listener)
	}

	if apiService.Spec.LoadBalancerIP != "" {
		return nil, fmt.Errorf("LoadBalancerIP cannot be specified for AWS ELB")
	}

	instances, err := c.findInstancesForELB(nodes)
	if err != nil {
		return nil, err
	}

	sourceRanges, err := service.GetLoadBalancerSourceRanges(apiService)
	if err != nil {
		return nil, err
	}

	// Determine if this is tagged as an Internal ELB
	internalELB := false
	internalAnnotation := apiService.Annotations[ServiceAnnotationLoadBalancerInternal]
	if internalAnnotation == "false" {
		internalELB = false
	} else if internalAnnotation != "" {
		internalELB = true
	}

	if isNLB(annotations) {

		if path, healthCheckNodePort := service.GetServiceHealthCheckPathPort(apiService); path != "" {
			for i := range v2Mappings {
				v2Mappings[i].HealthCheckPort = int64(healthCheckNodePort)
				v2Mappings[i].HealthCheckPath = path
				v2Mappings[i].HealthCheckProtocol = elbv2.ProtocolEnumHttp
			}
		}

		// Find the subnets that the ELB will live in
		subnetIDs, err := c.findELBSubnets(internalELB)
		if err != nil {
			klog.Errorf("Error listing subnets in VPC: %q", err)
			return nil, err
		}
		// Bail out early if there are no subnets
		if len(subnetIDs) == 0 {
			return nil, fmt.Errorf("could not find any suitable subnets for creating the ELB")
		}

		loadBalancerName := c.GetLoadBalancerName(ctx, clusterName, apiService)
		serviceName := types.NamespacedName{Namespace: apiService.Namespace, Name: apiService.Name}

		instanceIDs := []string{}
		for id := range instances {
			instanceIDs = append(instanceIDs, string(id))
		}

		v2LoadBalancer, err := c.ensureLoadBalancerv2(
			serviceName,
			loadBalancerName,
			v2Mappings,
			instanceIDs,
			subnetIDs,
			internalELB,
			annotations,
		)
		if err != nil {
			return nil, err
		}

		sourceRangeCidrs := []string{}
		for cidr := range sourceRanges {
			sourceRangeCidrs = append(sourceRangeCidrs, cidr)
		}
		if len(sourceRangeCidrs) == 0 {
			sourceRangeCidrs = append(sourceRangeCidrs, "0.0.0.0/0")
		}

		err = c.updateInstanceSecurityGroupsForNLB(v2Mappings, instances, loadBalancerName, sourceRangeCidrs)
		if err != nil {
			klog.Warningf("Error opening ingress rules for the load balancer to the instances: %q", err)
			return nil, err
		}

		// We don't have an `ensureLoadBalancerInstances()` function for elbv2
		// because `ensureLoadBalancerv2()` requires instance Ids

		// TODO: Wait for creation?
		return v2toStatus(v2LoadBalancer), nil
	}

	// Determine if we need to set the Proxy protocol policy
	proxyProtocol := false
	proxyProtocolAnnotation := apiService.Annotations[ServiceAnnotationLoadBalancerProxyProtocol]
	if proxyProtocolAnnotation != "" {
		if proxyProtocolAnnotation != "*" {
			return nil, fmt.Errorf("annotation %q=%q detected, but the only value supported currently is '*'", ServiceAnnotationLoadBalancerProxyProtocol, proxyProtocolAnnotation)
		}
		proxyProtocol = true
	}

	// Some load balancer attributes are required, so defaults are set. These can be overridden by annotations.
	loadBalancerAttributes := &elb.LoadBalancerAttributes{
		AccessLog:              &elb.AccessLog{Enabled: aws.Bool(false)},
		ConnectionDraining:     &elb.ConnectionDraining{Enabled: aws.Bool(false)},
		ConnectionSettings:     &elb.ConnectionSettings{IdleTimeout: aws.Int64(60)},
		CrossZoneLoadBalancing: &elb.CrossZoneLoadBalancing{Enabled: aws.Bool(false)},
	}

	// Determine if an access log emit interval has been specified
	accessLogEmitIntervalAnnotation := annotations[ServiceAnnotationLoadBalancerAccessLogEmitInterval]
	if accessLogEmitIntervalAnnotation != "" {
		accessLogEmitInterval, err := strconv.ParseInt(accessLogEmitIntervalAnnotation, 10, 64)
		if err != nil {
			return nil, fmt.Errorf("error parsing service annotation: %s=%s",
				ServiceAnnotationLoadBalancerAccessLogEmitInterval,
				accessLogEmitIntervalAnnotation,
			)
		}
		loadBalancerAttributes.AccessLog.EmitInterval = &accessLogEmitInterval
	}

	// Determine if access log enabled/disabled has been specified
	accessLogEnabledAnnotation := annotations[ServiceAnnotationLoadBalancerAccessLogEnabled]
	if accessLogEnabledAnnotation != "" {
		accessLogEnabled, err := strconv.ParseBool(accessLogEnabledAnnotation)
		if err != nil {
			return nil, fmt.Errorf("error parsing service annotation: %s=%s",
				ServiceAnnotationLoadBalancerAccessLogEnabled,
				accessLogEnabledAnnotation,
			)
		}
		loadBalancerAttributes.AccessLog.Enabled = &accessLogEnabled
	}

	// Determine if access log s3 bucket name has been specified
	accessLogS3BucketNameAnnotation := annotations[ServiceAnnotationLoadBalancerAccessLogS3BucketName]
	if accessLogS3BucketNameAnnotation != "" {
		loadBalancerAttributes.AccessLog.S3BucketName = &accessLogS3BucketNameAnnotation
	}

	// Determine if access log s3 bucket prefix has been specified
	accessLogS3BucketPrefixAnnotation := annotations[ServiceAnnotationLoadBalancerAccessLogS3BucketPrefix]
	if accessLogS3BucketPrefixAnnotation != "" {
		loadBalancerAttributes.AccessLog.S3BucketPrefix = &accessLogS3BucketPrefixAnnotation
	}

	// Determine if connection draining enabled/disabled has been specified
	connectionDrainingEnabledAnnotation := annotations[ServiceAnnotationLoadBalancerConnectionDrainingEnabled]
	if connectionDrainingEnabledAnnotation != "" {
		connectionDrainingEnabled, err := strconv.ParseBool(connectionDrainingEnabledAnnotation)
		if err != nil {
			return nil, fmt.Errorf("error parsing service annotation: %s=%s",
				ServiceAnnotationLoadBalancerConnectionDrainingEnabled,
				connectionDrainingEnabledAnnotation,
			)
		}
		loadBalancerAttributes.ConnectionDraining.Enabled = &connectionDrainingEnabled
	}

	// Determine if connection draining timeout has been specified
	connectionDrainingTimeoutAnnotation := annotations[ServiceAnnotationLoadBalancerConnectionDrainingTimeout]
	if connectionDrainingTimeoutAnnotation != "" {
		connectionDrainingTimeout, err := strconv.ParseInt(connectionDrainingTimeoutAnnotation, 10, 64)
		if err != nil {
			return nil, fmt.Errorf("error parsing service annotation: %s=%s",
				ServiceAnnotationLoadBalancerConnectionDrainingTimeout,
				connectionDrainingTimeoutAnnotation,
			)
		}
		loadBalancerAttributes.ConnectionDraining.Timeout = &connectionDrainingTimeout
	}

	// Determine if connection idle timeout has been specified
	connectionIdleTimeoutAnnotation := annotations[ServiceAnnotationLoadBalancerConnectionIdleTimeout]
	if connectionIdleTimeoutAnnotation != "" {
		connectionIdleTimeout, err := strconv.ParseInt(connectionIdleTimeoutAnnotation, 10, 64)
		if err != nil {
			return nil, fmt.Errorf("error parsing service annotation: %s=%s",
				ServiceAnnotationLoadBalancerConnectionIdleTimeout,
				connectionIdleTimeoutAnnotation,
			)
		}
		loadBalancerAttributes.ConnectionSettings.IdleTimeout = &connectionIdleTimeout
	}

	// Determine if cross zone load balancing enabled/disabled has been specified
	crossZoneLoadBalancingEnabledAnnotation := annotations[ServiceAnnotationLoadBalancerCrossZoneLoadBalancingEnabled]
	if crossZoneLoadBalancingEnabledAnnotation != "" {
		crossZoneLoadBalancingEnabled, err := strconv.ParseBool(crossZoneLoadBalancingEnabledAnnotation)
		if err != nil {
			return nil, fmt.Errorf("error parsing service annotation: %s=%s",
				ServiceAnnotationLoadBalancerCrossZoneLoadBalancingEnabled,
				crossZoneLoadBalancingEnabledAnnotation,
			)
		}
		loadBalancerAttributes.CrossZoneLoadBalancing.Enabled = &crossZoneLoadBalancingEnabled
	}

	// Find the subnets that the ELB will live in
	subnetIDs, err := c.findELBSubnets(internalELB)
	if err != nil {
		klog.Errorf("Error listing subnets in VPC: %q", err)
		return nil, err
	}

	// Bail out early if there are no subnets
	if len(subnetIDs) == 0 {
		return nil, fmt.Errorf("could not find any suitable subnets for creating the ELB")
	}

	loadBalancerName := c.GetLoadBalancerName(ctx, clusterName, apiService)
	serviceName := types.NamespacedName{Namespace: apiService.Namespace, Name: apiService.Name}
	securityGroupIDs, err := c.buildELBSecurityGroupList(serviceName, loadBalancerName, annotations)
	if err != nil {
		return nil, err
	}
	if len(securityGroupIDs) == 0 {
		return nil, fmt.Errorf("[BUG] ELB can't have empty list of Security Groups to be assigned, this is a Kubernetes bug, please report")
	}

	{
		ec2SourceRanges := []*ec2.IpRange{}
		for _, sourceRange := range sourceRanges.StringSlice() {
			ec2SourceRanges = append(ec2SourceRanges, &ec2.IpRange{CidrIp: aws.String(sourceRange)})
		}

		permissions := NewIPPermissionSet()
		for _, port := range apiService.Spec.Ports {
			portInt64 := int64(port.Port)
			protocol := strings.ToLower(string(port.Protocol))

			permission := &ec2.IpPermission{}
			permission.FromPort = &portInt64
			permission.ToPort = &portInt64
			permission.IpRanges = ec2SourceRanges
			permission.IpProtocol = &protocol

			permissions.Insert(permission)
		}

		// Allow ICMP fragmentation packets, important for MTU discovery
		{
			permission := &ec2.IpPermission{
				IpProtocol: aws.String("icmp"),
				FromPort:   aws.Int64(3),
				ToPort:     aws.Int64(4),
				IpRanges:   ec2SourceRanges,
			}

			permissions.Insert(permission)
		}
		_, err = c.setSecurityGroupIngress(securityGroupIDs[0], permissions)
		if err != nil {
			return nil, err
		}
	}

	// Build the load balancer itself
	loadBalancer, err := c.ensureLoadBalancer(
		serviceName,
		loadBalancerName,
		listeners,
		subnetIDs,
		securityGroupIDs,
		internalELB,
		proxyProtocol,
		loadBalancerAttributes,
		annotations,
	)
	if err != nil {
		return nil, err
	}

	if sslPolicyName, ok := annotations[ServiceAnnotationLoadBalancerSSLNegotiationPolicy]; ok {
		err := c.ensureSSLNegotiationPolicy(loadBalancer, sslPolicyName)
		if err != nil {
			return nil, err
		}

		for _, port := range c.getLoadBalancerTLSPorts(loadBalancer) {
			err := c.setSSLNegotiationPolicy(loadBalancerName, sslPolicyName, port)
			if err != nil {
				return nil, err
			}
		}
	}

	annotationProtocol := strings.ToLower(annotations[ServiceAnnotationLoadBalancerBEProtocol])
	var hcProtocol string
	if path, healthCheckNodePort := service.GetServiceHealthCheckPathPort(apiService); path != "" {
<<<<<<< HEAD
		glog.V(4).Infof("service %v (%v) needs health checks on :%d%s)", apiService.Name, loadBalancerName, healthCheckNodePort, path)
		if annotationProtocol == "https" || annotationProtocol == "ssl" {
			hcProtocol = "HTTPS"
		} else {
			hcProtocol = "HTTP"
		}
		err = c.ensureLoadBalancerHealthCheck(loadBalancer, hcProtocol, healthCheckNodePort, path, annotations)
=======
		klog.V(4).Infof("service %v (%v) needs health checks on :%d%s)", apiService.Name, loadBalancerName, healthCheckNodePort, path)
		err = c.ensureLoadBalancerHealthCheck(loadBalancer, "HTTP", healthCheckNodePort, path, annotations)
>>>>>>> 2b0212de
		if err != nil {
			return nil, fmt.Errorf("Failed to ensure health check for localized service %v on node port %v: %q", loadBalancerName, healthCheckNodePort, err)
		}
	} else {
		klog.V(4).Infof("service %v does not need custom health checks", apiService.Name)
		// We only configure a TCP health-check on the first port
		var tcpHealthCheckPort int32
		for _, listener := range listeners {
			if listener.InstancePort == nil {
				continue
			}
			tcpHealthCheckPort = int32(*listener.InstancePort)
			break
		}
		if annotationProtocol == "https" || annotationProtocol == "ssl" {
			hcProtocol = "SSL"
		} else {
			hcProtocol = "TCP"
		}
		// there must be no path on TCP health check
		err = c.ensureLoadBalancerHealthCheck(loadBalancer, hcProtocol, tcpHealthCheckPort, "", annotations)
		if err != nil {
			return nil, err
		}
	}

	err = c.updateInstanceSecurityGroupsForLoadBalancer(loadBalancer, instances)
	if err != nil {
		klog.Warningf("Error opening ingress rules for the load balancer to the instances: %q", err)
		return nil, err
	}

	err = c.ensureLoadBalancerInstances(aws.StringValue(loadBalancer.LoadBalancerName), loadBalancer.Instances, instances)
	if err != nil {
		klog.Warningf("Error registering instances with the load balancer: %q", err)
		return nil, err
	}

	klog.V(1).Infof("Loadbalancer %s (%v) has DNS name %s", loadBalancerName, serviceName, aws.StringValue(loadBalancer.DNSName))

	// TODO: Wait for creation?

	status := toStatus(loadBalancer)
	return status, nil
}

// GetLoadBalancer is an implementation of LoadBalancer.GetLoadBalancer
func (c *Cloud) GetLoadBalancer(ctx context.Context, clusterName string, service *v1.Service) (*v1.LoadBalancerStatus, bool, error) {
	loadBalancerName := c.GetLoadBalancerName(ctx, clusterName, service)

	if isNLB(service.Annotations) {
		lb, err := c.describeLoadBalancerv2(loadBalancerName)
		if err != nil {
			return nil, false, err
		}
		if lb == nil {
			return nil, false, nil
		}
		return v2toStatus(lb), true, nil
	}

	lb, err := c.describeLoadBalancer(loadBalancerName)
	if err != nil {
		return nil, false, err
	}

	if lb == nil {
		return nil, false, nil
	}

	status := toStatus(lb)
	return status, true, nil
}

// GetLoadBalancerName is an implementation of LoadBalancer.GetLoadBalancerName
func (c *Cloud) GetLoadBalancerName(ctx context.Context, clusterName string, service *v1.Service) string {
	// TODO: replace DefaultLoadBalancerName to generate more meaningful loadbalancer names.
	return cloudprovider.DefaultLoadBalancerName(service)
}

func toStatus(lb *elb.LoadBalancerDescription) *v1.LoadBalancerStatus {
	status := &v1.LoadBalancerStatus{}

	if aws.StringValue(lb.DNSName) != "" {
		var ingress v1.LoadBalancerIngress
		ingress.Hostname = aws.StringValue(lb.DNSName)
		status.Ingress = []v1.LoadBalancerIngress{ingress}
	}

	return status
}

func v2toStatus(lb *elbv2.LoadBalancer) *v1.LoadBalancerStatus {
	status := &v1.LoadBalancerStatus{}
	if lb == nil {
		klog.Error("[BUG] v2toStatus got nil input, this is a Kubernetes bug, please report")
		return status
	}

	// We check for Active or Provisioning, the only successful statuses
	if aws.StringValue(lb.DNSName) != "" && (aws.StringValue(lb.State.Code) == elbv2.LoadBalancerStateEnumActive ||
		aws.StringValue(lb.State.Code) == elbv2.LoadBalancerStateEnumProvisioning) {
		var ingress v1.LoadBalancerIngress
		ingress.Hostname = aws.StringValue(lb.DNSName)
		status.Ingress = []v1.LoadBalancerIngress{ingress}
	}

	return status
}

// Returns the first security group for an instance, or nil
// We only create instances with one security group, so we don't expect multiple security groups.
// However, if there are multiple security groups, we will choose the one tagged with our cluster filter.
// Otherwise we will return an error.
func findSecurityGroupForInstance(instance *ec2.Instance, taggedSecurityGroups map[string]*ec2.SecurityGroup) (*ec2.GroupIdentifier, error) {
	instanceID := aws.StringValue(instance.InstanceId)

	var tagged []*ec2.GroupIdentifier
	var untagged []*ec2.GroupIdentifier
	for _, group := range instance.SecurityGroups {
		groupID := aws.StringValue(group.GroupId)
		if groupID == "" {
			klog.Warningf("Ignoring security group without id for instance %q: %v", instanceID, group)
			continue
		}
		_, isTagged := taggedSecurityGroups[groupID]
		if isTagged {
			tagged = append(tagged, group)
		} else {
			untagged = append(untagged, group)
		}
	}

	if len(tagged) > 0 {
		// We create instances with one SG
		// If users create multiple SGs, they must tag one of them as being k8s owned
		if len(tagged) != 1 {
			taggedGroups := ""
			for _, v := range tagged {
				taggedGroups += fmt.Sprintf("%s(%s) ", *v.GroupId, *v.GroupName)
			}
			return nil, fmt.Errorf("Multiple tagged security groups found for instance %s; ensure only the k8s security group is tagged; the tagged groups were %v", instanceID, taggedGroups)
		}
		return tagged[0], nil
	}

	if len(untagged) > 0 {
		// For back-compat, we will allow a single untagged SG
		if len(untagged) != 1 {
			return nil, fmt.Errorf("Multiple untagged security groups found for instance %s; ensure the k8s security group is tagged", instanceID)
		}
		return untagged[0], nil
	}

	klog.Warningf("No security group found for instance %q", instanceID)
	return nil, nil
}

// Return all the security groups that are tagged as being part of our cluster
func (c *Cloud) getTaggedSecurityGroups() (map[string]*ec2.SecurityGroup, error) {
	request := &ec2.DescribeSecurityGroupsInput{}
	request.Filters = c.tagging.addFilters(nil)
	groups, err := c.ec2.DescribeSecurityGroups(request)
	if err != nil {
		return nil, fmt.Errorf("error querying security groups: %q", err)
	}

	m := make(map[string]*ec2.SecurityGroup)
	for _, group := range groups {
		if !c.tagging.hasClusterTag(group.Tags) {
			continue
		}

		id := aws.StringValue(group.GroupId)
		if id == "" {
			klog.Warningf("Ignoring group without id: %v", group)
			continue
		}
		m[id] = group
	}
	return m, nil
}

// Open security group ingress rules on the instances so that the load balancer can talk to them
// Will also remove any security groups ingress rules for the load balancer that are _not_ needed for allInstances
func (c *Cloud) updateInstanceSecurityGroupsForLoadBalancer(lb *elb.LoadBalancerDescription, instances map[awsInstanceID]*ec2.Instance) error {
	if c.cfg.Global.DisableSecurityGroupIngress {
		return nil
	}

	// Determine the load balancer security group id
	loadBalancerSecurityGroupID := ""
	for _, securityGroup := range lb.SecurityGroups {
		if aws.StringValue(securityGroup) == "" {
			continue
		}
		if loadBalancerSecurityGroupID != "" {
			// We create LBs with one SG
			klog.Warningf("Multiple security groups for load balancer: %q", aws.StringValue(lb.LoadBalancerName))
		}
		loadBalancerSecurityGroupID = *securityGroup
	}
	if loadBalancerSecurityGroupID == "" {
		return fmt.Errorf("Could not determine security group for load balancer: %s", aws.StringValue(lb.LoadBalancerName))
	}

	// Get the actual list of groups that allow ingress from the load-balancer
	var actualGroups []*ec2.SecurityGroup
	{
		describeRequest := &ec2.DescribeSecurityGroupsInput{}
		filters := []*ec2.Filter{
			newEc2Filter("ip-permission.group-id", loadBalancerSecurityGroupID),
		}
		describeRequest.Filters = c.tagging.addFilters(filters)
		response, err := c.ec2.DescribeSecurityGroups(describeRequest)
		if err != nil {
			return fmt.Errorf("error querying security groups for ELB: %q", err)
		}
		for _, sg := range response {
			if !c.tagging.hasClusterTag(sg.Tags) {
				continue
			}
			actualGroups = append(actualGroups, sg)
		}
	}

	taggedSecurityGroups, err := c.getTaggedSecurityGroups()
	if err != nil {
		return fmt.Errorf("error querying for tagged security groups: %q", err)
	}

	// Open the firewall from the load balancer to the instance
	// We don't actually have a trivial way to know in advance which security group the instance is in
	// (it is probably the node security group, but we don't easily have that).
	// However, we _do_ have the list of security groups on the instance records.

	// Map containing the changes we want to make; true to add, false to remove
	instanceSecurityGroupIds := map[string]bool{}

	// Scan instances for groups we want open
	for _, instance := range instances {
		securityGroup, err := findSecurityGroupForInstance(instance, taggedSecurityGroups)
		if err != nil {
			return err
		}

		if securityGroup == nil {
			klog.Warning("Ignoring instance without security group: ", aws.StringValue(instance.InstanceId))
			continue
		}
		id := aws.StringValue(securityGroup.GroupId)
		if id == "" {
			klog.Warningf("found security group without id: %v", securityGroup)
			continue
		}

		instanceSecurityGroupIds[id] = true
	}

	// Compare to actual groups
	for _, actualGroup := range actualGroups {
		actualGroupID := aws.StringValue(actualGroup.GroupId)
		if actualGroupID == "" {
			klog.Warning("Ignoring group without ID: ", actualGroup)
			continue
		}

		adding, found := instanceSecurityGroupIds[actualGroupID]
		if found && adding {
			// We don't need to make a change; the permission is already in place
			delete(instanceSecurityGroupIds, actualGroupID)
		} else {
			// This group is not needed by allInstances; delete it
			instanceSecurityGroupIds[actualGroupID] = false
		}
	}

	for instanceSecurityGroupID, add := range instanceSecurityGroupIds {
		if add {
			klog.V(2).Infof("Adding rule for traffic from the load balancer (%s) to instances (%s)", loadBalancerSecurityGroupID, instanceSecurityGroupID)
		} else {
			klog.V(2).Infof("Removing rule for traffic from the load balancer (%s) to instance (%s)", loadBalancerSecurityGroupID, instanceSecurityGroupID)
		}
		sourceGroupID := &ec2.UserIdGroupPair{}
		sourceGroupID.GroupId = &loadBalancerSecurityGroupID

		allProtocols := "-1"

		permission := &ec2.IpPermission{}
		permission.IpProtocol = &allProtocols
		permission.UserIdGroupPairs = []*ec2.UserIdGroupPair{sourceGroupID}

		permissions := []*ec2.IpPermission{permission}

		if add {
			changed, err := c.addSecurityGroupIngress(instanceSecurityGroupID, permissions)
			if err != nil {
				return err
			}
			if !changed {
				klog.Warning("Allowing ingress was not needed; concurrent change? groupId=", instanceSecurityGroupID)
			}
		} else {
			changed, err := c.removeSecurityGroupIngress(instanceSecurityGroupID, permissions)
			if err != nil {
				return err
			}
			if !changed {
				klog.Warning("Revoking ingress was not needed; concurrent change? groupId=", instanceSecurityGroupID)
			}
		}
	}

	return nil
}

// EnsureLoadBalancerDeleted implements LoadBalancer.EnsureLoadBalancerDeleted.
func (c *Cloud) EnsureLoadBalancerDeleted(ctx context.Context, clusterName string, service *v1.Service) error {
	loadBalancerName := c.GetLoadBalancerName(ctx, clusterName, service)

	if isNLB(service.Annotations) {
		lb, err := c.describeLoadBalancerv2(loadBalancerName)
		if err != nil {
			return err
		}
		if lb == nil {
			klog.Info("Load balancer already deleted: ", loadBalancerName)
			return nil
		}

		// Delete the LoadBalancer and target groups
		//
		// Deleting a target group while associated with a load balancer will
		// fail. We delete the loadbalancer first. This does leave the
		// possibility of zombie target groups if DeleteLoadBalancer() fails
		//
		// * Get target groups for NLB
		// * Delete Load Balancer
		// * Delete target groups
		// * Clean up SecurityGroupRules
		{

			targetGroups, err := c.elbv2.DescribeTargetGroups(
				&elbv2.DescribeTargetGroupsInput{LoadBalancerArn: lb.LoadBalancerArn},
			)
			if err != nil {
				return fmt.Errorf("Error listing target groups before deleting load balancer: %q", err)
			}

			_, err = c.elbv2.DeleteLoadBalancer(
				&elbv2.DeleteLoadBalancerInput{LoadBalancerArn: lb.LoadBalancerArn},
			)
			if err != nil {
				return fmt.Errorf("Error deleting load balancer %q: %v", loadBalancerName, err)
			}

			for _, group := range targetGroups.TargetGroups {
				_, err := c.elbv2.DeleteTargetGroup(
					&elbv2.DeleteTargetGroupInput{TargetGroupArn: group.TargetGroupArn},
				)
				if err != nil {
					return fmt.Errorf("Error deleting target groups after deleting load balancer: %q", err)
				}
			}
		}

		{
			var matchingGroups []*ec2.SecurityGroup
			{
				// Server side filter
				describeRequest := &ec2.DescribeSecurityGroupsInput{}
				filters := []*ec2.Filter{
					newEc2Filter("ip-permission.protocol", "tcp"),
				}
				describeRequest.Filters = c.tagging.addFilters(filters)
				response, err := c.ec2.DescribeSecurityGroups(describeRequest)
				if err != nil {
					return fmt.Errorf("Error querying security groups for NLB: %q", err)
				}
				for _, sg := range response {
					if !c.tagging.hasClusterTag(sg.Tags) {
						continue
					}
					matchingGroups = append(matchingGroups, sg)
				}

				// client-side filter out groups that don't have IP Rules we've
				// annotated for this service
				matchingGroups = filterForIPRangeDescription(matchingGroups, loadBalancerName)
			}

			{
				clientRule := fmt.Sprintf("%s=%s", NLBClientRuleDescription, loadBalancerName)
				mtuRule := fmt.Sprintf("%s=%s", NLBMtuDiscoveryRuleDescription, loadBalancerName)
				healthRule := fmt.Sprintf("%s=%s", NLBHealthCheckRuleDescription, loadBalancerName)

				for i := range matchingGroups {
					removes := []*ec2.IpPermission{}
					for j := range matchingGroups[i].IpPermissions {

						v4rangesToRemove := []*ec2.IpRange{}
						v6rangesToRemove := []*ec2.Ipv6Range{}

						// Find IpPermission that contains k8s description
						// If we removed the whole IpPermission, it could contain other non-k8s specified ranges
						for k := range matchingGroups[i].IpPermissions[j].IpRanges {
							description := aws.StringValue(matchingGroups[i].IpPermissions[j].IpRanges[k].Description)
							if description == clientRule || description == mtuRule || description == healthRule {
								v4rangesToRemove = append(v4rangesToRemove, matchingGroups[i].IpPermissions[j].IpRanges[k])
							}
						}

						// Find IpPermission that contains k8s description
						// If we removed the whole IpPermission, it could contain other non-k8s specified rangesk
						for k := range matchingGroups[i].IpPermissions[j].Ipv6Ranges {
							description := aws.StringValue(matchingGroups[i].IpPermissions[j].Ipv6Ranges[k].Description)
							if description == clientRule || description == mtuRule || description == healthRule {
								v6rangesToRemove = append(v6rangesToRemove, matchingGroups[i].IpPermissions[j].Ipv6Ranges[k])
							}
						}

						// ipv4 and ipv6 removals cannot be included in the same permission
						if len(v4rangesToRemove) > 0 {
							// create a new *IpPermission to not accidentally remove UserIdGroupPairs
							removedPermission := &ec2.IpPermission{
								FromPort:   matchingGroups[i].IpPermissions[j].FromPort,
								IpProtocol: matchingGroups[i].IpPermissions[j].IpProtocol,
								IpRanges:   v4rangesToRemove,
								ToPort:     matchingGroups[i].IpPermissions[j].ToPort,
							}
							removes = append(removes, removedPermission)
						}
						if len(v6rangesToRemove) > 0 {
							// create a new *IpPermission to not accidentally remove UserIdGroupPairs
							removedPermission := &ec2.IpPermission{
								FromPort:   matchingGroups[i].IpPermissions[j].FromPort,
								IpProtocol: matchingGroups[i].IpPermissions[j].IpProtocol,
								Ipv6Ranges: v6rangesToRemove,
								ToPort:     matchingGroups[i].IpPermissions[j].ToPort,
							}
							removes = append(removes, removedPermission)
						}

					}
					if len(removes) > 0 {
						changed, err := c.removeSecurityGroupIngress(aws.StringValue(matchingGroups[i].GroupId), removes)
						if err != nil {
							return err
						}
						if !changed {
							klog.Warning("Revoking ingress was not needed; concurrent change? groupId=", *matchingGroups[i].GroupId)
						}
					}

				}

			}

		}
		return nil
	}

	lb, err := c.describeLoadBalancer(loadBalancerName)
	if err != nil {
		return err
	}

	if lb == nil {
		klog.Info("Load balancer already deleted: ", loadBalancerName)
		return nil
	}

	{
		// De-authorize the load balancer security group from the instances security group
		err = c.updateInstanceSecurityGroupsForLoadBalancer(lb, nil)
		if err != nil {
			klog.Errorf("Error deregistering load balancer from instance security groups: %q", err)
			return err
		}
	}

	{
		// Delete the load balancer itself
		request := &elb.DeleteLoadBalancerInput{}
		request.LoadBalancerName = lb.LoadBalancerName

		_, err = c.elb.DeleteLoadBalancer(request)
		if err != nil {
			// TODO: Check if error was because load balancer was concurrently deleted
			klog.Errorf("Error deleting load balancer: %q", err)
			return err
		}
	}

	{
		// Delete the security group(s) for the load balancer
		// Note that this is annoying: the load balancer disappears from the API immediately, but it is still
		// deleting in the background.  We get a DependencyViolation until the load balancer has deleted itself

		// Collect the security groups to delete
		securityGroupIDs := map[string]struct{}{}
		for _, securityGroupID := range lb.SecurityGroups {
			if *securityGroupID == c.cfg.Global.ElbSecurityGroup {
				//We don't want to delete a security group that was defined in the Cloud Configurationn.
				continue
			}
			if aws.StringValue(securityGroupID) == "" {
				klog.Warning("Ignoring empty security group in ", service.Name)
				continue
			}
			securityGroupIDs[*securityGroupID] = struct{}{}
		}

		// Loop through and try to delete them
		timeoutAt := time.Now().Add(time.Second * 600)
		for {
			for securityGroupID := range securityGroupIDs {
				request := &ec2.DeleteSecurityGroupInput{}
				request.GroupId = &securityGroupID
				_, err := c.ec2.DeleteSecurityGroup(request)
				if err == nil {
					delete(securityGroupIDs, securityGroupID)
				} else {
					ignore := false
					if awsError, ok := err.(awserr.Error); ok {
						if awsError.Code() == "DependencyViolation" {
							klog.V(2).Infof("Ignoring DependencyViolation while deleting load-balancer security group (%s), assuming because LB is in process of deleting", securityGroupID)
							ignore = true
						}
					}
					if !ignore {
						return fmt.Errorf("error while deleting load balancer security group (%s): %q", securityGroupID, err)
					}
				}
			}

			if len(securityGroupIDs) == 0 {
				klog.V(2).Info("Deleted all security groups for load balancer: ", service.Name)
				break
			}

			if time.Now().After(timeoutAt) {
				ids := []string{}
				for id := range securityGroupIDs {
					ids = append(ids, id)
				}

				return fmt.Errorf("timed out deleting ELB: %s. Could not delete security groups %v", service.Name, strings.Join(ids, ","))
			}

			klog.V(2).Info("Waiting for load-balancer to delete so we can delete security groups: ", service.Name)

			time.Sleep(10 * time.Second)
		}
	}

	return nil
}

// UpdateLoadBalancer implements LoadBalancer.UpdateLoadBalancer
func (c *Cloud) UpdateLoadBalancer(ctx context.Context, clusterName string, service *v1.Service, nodes []*v1.Node) error {
	instances, err := c.findInstancesForELB(nodes)
	if err != nil {
		return err
	}

	loadBalancerName := c.GetLoadBalancerName(ctx, clusterName, service)
	if isNLB(service.Annotations) {
		lb, err := c.describeLoadBalancerv2(loadBalancerName)
		if err != nil {
			return err
		}
		if lb == nil {
			return fmt.Errorf("Load balancer not found")
		}
		_, err = c.EnsureLoadBalancer(ctx, clusterName, service, nodes)
		return err
	}
	lb, err := c.describeLoadBalancer(loadBalancerName)
	if err != nil {
		return err
	}

	if lb == nil {
		return fmt.Errorf("Load balancer not found")
	}

	if sslPolicyName, ok := service.Annotations[ServiceAnnotationLoadBalancerSSLNegotiationPolicy]; ok {
		err := c.ensureSSLNegotiationPolicy(lb, sslPolicyName)
		if err != nil {
			return err
		}
		for _, port := range c.getLoadBalancerTLSPorts(lb) {
			err := c.setSSLNegotiationPolicy(loadBalancerName, sslPolicyName, port)
			if err != nil {
				return err
			}
		}
	}

	err = c.ensureLoadBalancerInstances(aws.StringValue(lb.LoadBalancerName), lb.Instances, instances)
	if err != nil {
		return nil
	}

	err = c.updateInstanceSecurityGroupsForLoadBalancer(lb, instances)
	if err != nil {
		return err
	}

	return nil
}

// Returns the instance with the specified ID
func (c *Cloud) getInstanceByID(instanceID string) (*ec2.Instance, error) {
	instances, err := c.getInstancesByIDs([]*string{&instanceID})
	if err != nil {
		return nil, err
	}

	if len(instances) == 0 {
		return nil, cloudprovider.InstanceNotFound
	}
	if len(instances) > 1 {
		return nil, fmt.Errorf("multiple instances found for instance: %s", instanceID)
	}

	return instances[instanceID], nil
}

func (c *Cloud) getInstancesByIDs(instanceIDs []*string) (map[string]*ec2.Instance, error) {
	instancesByID := make(map[string]*ec2.Instance)
	if len(instanceIDs) == 0 {
		return instancesByID, nil
	}

	request := &ec2.DescribeInstancesInput{
		InstanceIds: instanceIDs,
	}

	instances, err := c.ec2.DescribeInstances(request)
	if err != nil {
		return nil, err
	}

	for _, instance := range instances {
		instanceID := aws.StringValue(instance.InstanceId)
		if instanceID == "" {
			continue
		}

		instancesByID[instanceID] = instance
	}

	return instancesByID, nil
}

func (c *Cloud) getInstancesByNodeNames(nodeNames []string, states ...string) ([]*ec2.Instance, error) {
	names := aws.StringSlice(nodeNames)
	ec2Instances := []*ec2.Instance{}

	for i := 0; i < len(names); i += filterNodeLimit {
		end := i + filterNodeLimit
		if end > len(names) {
			end = len(names)
		}

		nameSlice := names[i:end]

		nodeNameFilter := &ec2.Filter{
			Name:   aws.String("private-dns-name"),
			Values: nameSlice,
		}

		filters := []*ec2.Filter{nodeNameFilter}
		if len(states) > 0 {
			filters = append(filters, newEc2Filter("instance-state-name", states...))
		}

		instances, err := c.describeInstances(filters)
		if err != nil {
			klog.V(2).Infof("Failed to describe instances %v", nodeNames)
			return nil, err
		}
		ec2Instances = append(ec2Instances, instances...)
	}

	if len(ec2Instances) == 0 {
		klog.V(3).Infof("Failed to find any instances %v", nodeNames)
		return nil, nil
	}
	return ec2Instances, nil
}

// TODO: Move to instanceCache
func (c *Cloud) describeInstances(filters []*ec2.Filter) ([]*ec2.Instance, error) {
	filters = c.tagging.addFilters(filters)
	request := &ec2.DescribeInstancesInput{
		Filters: filters,
	}

	response, err := c.ec2.DescribeInstances(request)
	if err != nil {
		return nil, err
	}

	var matches []*ec2.Instance
	for _, instance := range response {
		if c.tagging.hasClusterTag(instance.Tags) {
			matches = append(matches, instance)
		}
	}
	return matches, nil
}

// mapNodeNameToPrivateDNSName maps a k8s NodeName to an AWS Instance PrivateDNSName
// This is a simple string cast
func mapNodeNameToPrivateDNSName(nodeName types.NodeName) string {
	return string(nodeName)
}

// mapInstanceToNodeName maps a EC2 instance to a k8s NodeName, by extracting the PrivateDNSName
func mapInstanceToNodeName(i *ec2.Instance) types.NodeName {
	return types.NodeName(aws.StringValue(i.PrivateDnsName))
}

var aliveFilter = []string{
	ec2.InstanceStateNamePending,
	ec2.InstanceStateNameRunning,
	ec2.InstanceStateNameShuttingDown,
	ec2.InstanceStateNameStopping,
	ec2.InstanceStateNameStopped,
}

// Returns the instance with the specified node name
// Returns nil if it does not exist
func (c *Cloud) findInstanceByNodeName(nodeName types.NodeName) (*ec2.Instance, error) {
	privateDNSName := mapNodeNameToPrivateDNSName(nodeName)
	filters := []*ec2.Filter{
		newEc2Filter("private-dns-name", privateDNSName),
		// exclude instances in "terminated" state
		newEc2Filter("instance-state-name", aliveFilter...),
	}

	instances, err := c.describeInstances(filters)
	if err != nil {
		return nil, err
	}

	if len(instances) == 0 {
		return nil, nil
	}
	if len(instances) > 1 {
		return nil, fmt.Errorf("multiple instances found for name: %s", nodeName)
	}
	return instances[0], nil
}

// Returns the instance with the specified node name
// Like findInstanceByNodeName, but returns error if node not found
func (c *Cloud) getInstanceByNodeName(nodeName types.NodeName) (*ec2.Instance, error) {
	instance, err := c.findInstanceByNodeName(nodeName)
	if err == nil && instance == nil {
		return nil, cloudprovider.InstanceNotFound
	}
	return instance, err
}

func (c *Cloud) getFullInstance(nodeName types.NodeName) (*awsInstance, *ec2.Instance, error) {
	if nodeName == "" {
		instance, err := c.getInstanceByID(c.selfAWSInstance.awsID)
		return c.selfAWSInstance, instance, err
	}
	instance, err := c.getInstanceByNodeName(nodeName)
	if err != nil {
		return nil, nil, err
	}
	awsInstance := newAWSInstance(c.ec2, instance)
	return awsInstance, instance, err
}

func setNodeDisk(
	nodeDiskMap map[types.NodeName]map[KubernetesVolumeID]bool,
	volumeID KubernetesVolumeID,
	nodeName types.NodeName,
	check bool) {

	volumeMap := nodeDiskMap[nodeName]

	if volumeMap == nil {
		volumeMap = make(map[KubernetesVolumeID]bool)
		nodeDiskMap[nodeName] = volumeMap
	}
	volumeMap[volumeID] = check
}<|MERGE_RESOLUTION|>--- conflicted
+++ resolved
@@ -3592,18 +3592,13 @@
 	annotationProtocol := strings.ToLower(annotations[ServiceAnnotationLoadBalancerBEProtocol])
 	var hcProtocol string
 	if path, healthCheckNodePort := service.GetServiceHealthCheckPathPort(apiService); path != "" {
-<<<<<<< HEAD
-		glog.V(4).Infof("service %v (%v) needs health checks on :%d%s)", apiService.Name, loadBalancerName, healthCheckNodePort, path)
+		klog.V(4).Infof("service %v (%v) needs health checks on :%d%s)", apiService.Name, loadBalancerName, healthCheckNodePort, path)
 		if annotationProtocol == "https" || annotationProtocol == "ssl" {
 			hcProtocol = "HTTPS"
 		} else {
 			hcProtocol = "HTTP"
 		}
 		err = c.ensureLoadBalancerHealthCheck(loadBalancer, hcProtocol, healthCheckNodePort, path, annotations)
-=======
-		klog.V(4).Infof("service %v (%v) needs health checks on :%d%s)", apiService.Name, loadBalancerName, healthCheckNodePort, path)
-		err = c.ensureLoadBalancerHealthCheck(loadBalancer, "HTTP", healthCheckNodePort, path, annotations)
->>>>>>> 2b0212de
 		if err != nil {
 			return nil, fmt.Errorf("Failed to ensure health check for localized service %v on node port %v: %q", loadBalancerName, healthCheckNodePort, err)
 		}
